/*****************************************************************************
*
*                      Higgs JavaScript Virtual Machine
*
*  This file is part of the Higgs project. The project is distributed at:
*  https://github.com/maximecb/Higgs
*
*  Copyright (c) 2012-2013, Maxime Chevalier-Boisvert. All rights reserved.
*
*  This software is licensed under the following license (Modified BSD
*  License):
*
*  Redistribution and use in source and binary forms, with or without
*  modification, are permitted provided that the following conditions are
*  met:
*   1. Redistributions of source code must retain the above copyright
*      notice, this list of conditions and the following disclaimer.
*   2. Redistributions in binary form must reproduce the above copyright
*      notice, this list of conditions and the following disclaimer in the
*      documentation and/or other materials provided with the distribution.
*   3. The name of the author may not be used to endorse or promote
*      products derived from this software without specific prior written
*      permission.
*
*  THIS SOFTWARE IS PROVIDED ``AS IS'' AND ANY EXPRESS OR IMPLIED
*  WARRANTIES, INCLUDING, BUT NOT LIMITED TO, THE IMPLIED WARRANTIES OF
*  MERCHANTABILITY AND FITNESS FOR A PARTICULAR PURPOSE ARE DISCLAIMED. IN
*  NO EVENT SHALL THE AUTHOR BE LIABLE FOR ANY DIRECT, INDIRECT,
*  INCIDENTAL, SPECIAL, EXEMPLARY, OR CONSEQUENTIAL DAMAGES (INCLUDING, BUT
*  NOT LIMITED TO PROCUREMENT OF SUBSTITUTE GOODS OR SERVICES; LOSS OF USE,
*  DATA, OR PROFITS; OR BUSINESS INTERRUPTION) HOWEVER CAUSED AND ON ANY
*  THEORY OF LIABILITY, WHETHER IN CONTRACT, STRICT LIABILITY, OR TORT
*  (INCLUDING NEGLIGENCE OR OTHERWISE) ARISING IN ANY WAY OUT OF THE USE OF
*  THIS SOFTWARE, EVEN IF ADVISED OF THE POSSIBILITY OF SUCH DAMAGE.
*
*****************************************************************************/

module jit.ops;

import core.memory;
import std.c.math;
import std.stdio;
import std.string;
import std.array;
import std.stdint;
import std.conv;
import std.algorithm;
import std.traits;
import std.datetime;
import options;
import stats;
import parser.parser;
import ir.ir;
import ir.ops;
import ir.ast;
import runtime.vm;
import runtime.layout;
import runtime.object;
import runtime.string;
import runtime.gc;
import jit.codeblock;
import jit.x86;
import jit.util;
import jit.jit;
import core.sys.posix.dlfcn;

/// Instruction code generation function
alias void function(
    VersionInst ver, 
    CodeGenState st,
    IRInstr instr,
    CodeBlock as
) GenFn;

void gen_get_arg(
    VersionInst ver, 
    CodeGenState st,
    IRInstr instr,
    CodeBlock as
)
{
    // Get the first argument slot
    auto argSlot = instr.block.fun.argcVal.outSlot + 1;

    // Get the argument index
    auto idxOpnd = st.getWordOpnd(as, instr, 0, 32, scrRegs[0].opnd(32), false);
    assert (idxOpnd.isGPR);
    auto idxReg32 = idxOpnd.reg.opnd(32);
    auto idxReg64 = idxOpnd.reg.opnd(64);

    // Get the output operand
    auto opndOut = st.getOutOpnd(as, instr, 64);

    // Zero-extend the index to 64-bit
    as.mov(idxReg32, idxReg32);

    // TODO: optimize for immediate idx, register opndOut
    // Copy the word value
    auto wordSlot = X86Opnd(64, wspReg, 8 * argSlot, 8, idxReg64.reg);
    as.mov(scrRegs[1].opnd(64), wordSlot);
    as.mov(opndOut, scrRegs[1].opnd(64));

    // Copy the type value
    auto typeSlot = X86Opnd(8, tspReg, 1 * argSlot, 1, idxReg64.reg);
    as.mov(scrRegs[1].opnd(8), typeSlot);
    st.setOutType(as, instr, scrRegs[1].reg(8));
}

void gen_set_str(
    VersionInst ver, 
    CodeGenState st,
    IRInstr instr,
    CodeBlock as
)
{
    auto linkVal = cast(IRLinkIdx)instr.getArg(1);
    assert (linkVal !is null);

    if (linkVal.linkIdx is NULL_LINK)
    {
        auto vm = st.callCtx.vm;

        // Find the string in the string table
        auto strArg = cast(IRString)instr.getArg(0);
        assert (strArg !is null);
        auto strPtr = getString(vm, strArg.str);

        // Allocate a link table entry
        linkVal.linkIdx = vm.allocLink();

        vm.setLinkWord(linkVal.linkIdx, Word.ptrv(strPtr));
        vm.setLinkType(linkVal.linkIdx, Type.REFPTR);
    }

    as.getMember!("VM.wLinkTable")(scrRegs[0], vmReg);
    as.mov(scrRegs[0].opnd(64), X86Opnd(64, scrRegs[0], 8 * linkVal.linkIdx));

    auto outOpnd = st.getOutOpnd(as, instr, 64);
    as.mov(outOpnd, scrRegs[0].opnd(64));

    st.setOutType(as, instr, Type.REFPTR);
}

void gen_make_value(
    VersionInst ver, 
    CodeGenState st,
    IRInstr instr,
    CodeBlock as
)
{
    // Move the word value into the output word
    auto wordOpnd = st.getWordOpnd(as, instr, 0, 64, scrRegs[0].opnd(64), true);
    auto outOpnd = st.getOutOpnd(as, instr, 64);
    as.mov(outOpnd, wordOpnd);

    // Get the type value from the second operand
    auto typeOpnd = st.getWordOpnd(as, instr, 1, 8, scrRegs[0].opnd(8));
    assert (typeOpnd.isGPR);
    st.setOutType(as, instr, typeOpnd.reg);
}

void gen_get_word(
    VersionInst ver, 
    CodeGenState st,
    IRInstr instr,
    CodeBlock as
)
{
    auto wordOpnd = st.getWordOpnd(as, instr, 0, 64, scrRegs[0].opnd(64), true);
    auto outOpnd = st.getOutOpnd(as, instr, 64);

    as.mov(outOpnd, wordOpnd);

    st.setOutType(as, instr, Type.INT64);
}

void gen_get_type(
    VersionInst ver, 
    CodeGenState st,
    IRInstr instr,
    CodeBlock as
)
{
    auto typeOpnd = st.getTypeOpnd(as, instr, 0, scrRegs[0].opnd(8), true);
    auto outOpnd = st.getOutOpnd(as, instr, 32);

    if (typeOpnd.isImm)
    {
        as.mov(outOpnd, typeOpnd);
    }
    else if (outOpnd.isGPR)
    {
        as.movzx(outOpnd, typeOpnd);
    }
    else
    {
        as.movzx(scrRegs[0].opnd(32), typeOpnd);
        as.mov(outOpnd, scrRegs[0].opnd(32));
    }

    st.setOutType(as, instr, Type.INT32);
}

void gen_i32_to_f64(
    VersionInst ver, 
    CodeGenState st,
    IRInstr instr,
    CodeBlock as
)
{
    auto opnd0 = st.getWordOpnd(as, instr, 0, 32, scrRegs[0].opnd(32), false, false);
    assert (opnd0.isReg);
    auto outOpnd = st.getOutOpnd(as, instr, 64);

    // Sign-extend the 32-bit integer to 64-bit
    as.movsx(scrRegs[1].opnd(64), opnd0);

    as.cvtsi2sd(X86Opnd(XMM0), opnd0);

    as.movq(outOpnd, X86Opnd(XMM0));
    st.setOutType(as, instr, Type.FLOAT64);
}

void gen_f64_to_i32(
    VersionInst ver, 
    CodeGenState st,
    IRInstr instr,
    CodeBlock as
)
{
    auto opnd0 = st.getWordOpnd(as, instr, 0, 64, X86Opnd(XMM0), false, false);
    auto outOpnd = st.getOutOpnd(as, instr, 32);

    if (!opnd0.isXMM)
        as.movq(X86Opnd(XMM0), opnd0);

    // Cast to int64 and truncate to int32 (to match JS semantics)
    as.cvtsd2si(scrRegs[0].opnd(64), X86Opnd(XMM0));
    as.mov(outOpnd, scrRegs[0].opnd(32));

    st.setOutType(as, instr, Type.INT32);
}

void RMMOp(string op, size_t numBits, Type typeTag)(
    VersionInst ver, 
    CodeGenState st,
    IRInstr instr,
    CodeBlock as
)
{
    // Should be mem or reg
    auto opnd0 = st.getWordOpnd(
        as, 
        instr, 
        0, 
        numBits, 
        scrRegs[0].opnd(numBits),
        false
    );

    // May be reg or immediate
    auto opnd1 = st.getWordOpnd(
        as, 
        instr, 
        1, 
        numBits,
        scrRegs[1].opnd(numBits),
        true
    );

    auto opndOut = st.getOutOpnd(as, instr, numBits);

    if (op == "imul")
    {
        // imul does not support memory operands as output
        auto scrReg = scrRegs[2].opnd(numBits);
        as.mov(scrReg, opnd1);
        mixin(format("as.%s(scrReg, opnd0);", op));
        as.mov(opndOut, scrReg);
    }
    else
    {
        if (opnd0 == opndOut)
        {
            mixin(format("as.%s(opndOut, opnd1);", op));
        }
        else if (opnd1 == opndOut)
        {
            mixin(format("as.%s(opndOut, opnd0);", op));
        }
        else
        {
            // Neither input operand is the output
            as.mov(opndOut, opnd0);
            mixin(format("as.%s(opndOut, opnd1);", op));
        }
    }

    // Set the output type
    st.setOutType(as, instr, typeTag);

    // If the instruction has an exception/overflow target
    if (instr.getTarget(0))
    {
        auto branchNO = getBranchEdge(as, instr.getTarget(0), st, false);
        auto branchOV = getBranchEdge(as, instr.getTarget(1), st, false);

        // Generate the branch code
        ver.genBranch(
            as,
            branchNO,
            branchOV,
            BranchShape.DEFAULT,
            delegate void(
                CodeBlock as,
                VM vm,
                CodeFragment target0,
                CodeFragment target1,
                BranchShape shape
            )
            {
                jno32Ref(as, vm, target0);
                jmp32Ref(as, vm, target1);
            }
        );

        // Generate the edge code
        branchNO.genCode(as, st);
        branchOV.genCode(as, st);
    }
}

alias RMMOp!("add" , 32, Type.INT32) gen_add_i32;
alias RMMOp!("sub" , 32, Type.INT32) gen_sub_i32;
alias RMMOp!("imul", 32, Type.INT32) gen_mul_i32;
alias RMMOp!("and" , 32, Type.INT32) gen_and_i32;
alias RMMOp!("or"  , 32, Type.INT32) gen_or_i32;
alias RMMOp!("xor" , 32, Type.INT32) gen_xor_i32;

alias RMMOp!("add" , 32, Type.INT32) gen_add_i32_ovf;
alias RMMOp!("sub" , 32, Type.INT32) gen_sub_i32_ovf;
alias RMMOp!("imul", 32, Type.INT32) gen_mul_i32_ovf;

void divOp(string op)(
    VersionInst ver, 
    CodeGenState st,
    IRInstr instr,
    CodeBlock as
)
{
    auto opnd0 = st.getWordOpnd(as, instr, 0, 32, X86Opnd.NONE, true);
    auto opnd1 = st.getWordOpnd(as, instr, 1, 32, scrRegs[2].opnd(32), false, true);
    auto outOpnd = st.getOutOpnd(as, instr, 32);

    // Save RDX
    as.mov(scrRegs[1].opnd(64), X86Opnd(RDX));
    if (opnd1.isReg && opnd1.reg == EDX)
        opnd1 = scrRegs[1].opnd(32);

    // Move the dividend into EAX
    as.mov(X86Opnd(EAX), opnd0);

    // Sign-extend EAX into EDX:EAX
    as.cdq();

    // Signed divide/quotient EDX:EAX by r/m32
    as.idiv(opnd1);

    if (!outOpnd.isReg || outOpnd.reg != EDX)
    {
        // Store the divisor or remainder into the output operand
        static if (op == "div")
            as.mov(outOpnd, X86Opnd(EAX));
        else if (op == "mod")
            as.mov(outOpnd, X86Opnd(EDX));
        else
            assert (false);

        // Restore RDX
        as.mov(X86Opnd(RDX), scrRegs[1].opnd(64));
    }

    // Set the output type
    st.setOutType(as, instr, Type.INT32);
}

alias divOp!("div") gen_div_i32;
alias divOp!("mod") gen_mod_i32;

void gen_not_i32(
    VersionInst ver,
    CodeGenState st,
    IRInstr instr,
    CodeBlock as
)
{
    auto opnd0 = st.getWordOpnd(as, instr, 0, 32, scrRegs[0].opnd(32), true);
    auto outOpnd = st.getOutOpnd(as, instr, 32);

    as.mov(outOpnd, opnd0);
    as.not(outOpnd);

    // Set the output type
    st.setOutType(as, instr, Type.INT32);
}

void ShiftOp(string op)(
    VersionInst ver,
    CodeGenState st,
    IRInstr instr,
    CodeBlock as
)
{
    auto opnd0 = st.getWordOpnd(as, instr, 0, 32, X86Opnd.NONE, true);
    auto opnd1 = st.getWordOpnd(as, instr, 1, 8, X86Opnd.NONE, true);
    auto outOpnd = st.getOutOpnd(as, instr, 32);

    // Save RCX
    as.mov(scrRegs[1].opnd(64), X86Opnd(RCX));

    as.mov(scrRegs[0].opnd(32), opnd0);
    as.mov(X86Opnd(CL), opnd1);

    static if (op == "sal")
        as.sal(scrRegs[0].opnd(32), X86Opnd(CL));
    else if (op == "sar")
        as.sar(scrRegs[0].opnd(32), X86Opnd(CL));
    else if (op == "shr")
        as.shr(scrRegs[0].opnd(32), X86Opnd(CL));
    else
        assert (false);

    // Restore RCX
    as.mov(X86Opnd(RCX), scrRegs[1].opnd(64));

    as.mov(outOpnd, scrRegs[0].opnd(32));

    // Set the output type
    st.setOutType(as, instr, Type.INT32);
}

alias ShiftOp!("sal") gen_lsft_i32;
alias ShiftOp!("sar") gen_rsft_i32;
alias ShiftOp!("shr") gen_ursft_i32;

void FPOp(string op)(
    VersionInst ver, 
    CodeGenState st,
    IRInstr instr,
    CodeBlock as
)
{
    X86Opnd opnd0 = st.getWordOpnd(as, instr, 0, 64, X86Opnd(XMM0));
    X86Opnd opnd1 = st.getWordOpnd(as, instr, 1, 64, X86Opnd(XMM1));
    auto outOpnd = st.getOutOpnd(as, instr, 64);

    assert (opnd0.isReg && opnd1.isReg);

    if (opnd0.isGPR)
        as.movq(X86Opnd(XMM0), opnd0);
    if (opnd1.isGPR)
        as.movq(X86Opnd(XMM1), opnd1);

    static if (op == "add")
        as.addsd(X86Opnd(XMM0), X86Opnd(XMM1));
    else if (op == "sub")
        as.subsd(X86Opnd(XMM0), X86Opnd(XMM1));
    else if (op == "mul")
        as.mulsd(X86Opnd(XMM0), X86Opnd(XMM1));
    else if (op == "div")
        as.divsd(X86Opnd(XMM0), X86Opnd(XMM1));
    else
        assert (false);

    as.movq(outOpnd, X86Opnd(XMM0));

    // Set the output type
    st.setOutType(as, instr, Type.FLOAT64);
}

alias FPOp!("add") gen_add_f64;
alias FPOp!("sub") gen_sub_f64;
alias FPOp!("mul") gen_mul_f64;
alias FPOp!("div") gen_div_f64;

void HostFPOp(alias cFPFun, size_t arity = 1)(
    VersionInst ver, 
    CodeGenState st,
    IRInstr instr,
    CodeBlock as
)
{
    // TODO: this won't GC, but spill C caller-save registers

    assert (arity is 1 || arity is 2);

    auto opnd0 = st.getWordOpnd(as, instr, 0, 64, X86Opnd.NONE, false, false);
    as.movq(X86Opnd(XMM0), opnd0);

    static if (arity is 2)
    {
        auto opnd1 = st.getWordOpnd(as, instr, 1, 64, X86Opnd.NONE, false, false);
        as.movq(X86Opnd(XMM1), opnd1);
    }

    auto outOpnd = st.getOutOpnd(as, instr, 64);

    as.pushJITRegs();

    // Call the host function
    as.ptr(scrRegs[0], &cFPFun);
    as.call(scrRegs[0]);

    as.popJITRegs();

    // Store the output value into the output operand
    as.movq(outOpnd, X86Opnd(XMM0));

    st.setOutType(as, instr, Type.FLOAT64);
}

alias HostFPOp!(std.c.math.sin) gen_sin_f64;
alias HostFPOp!(std.c.math.cos) gen_cos_f64;
alias HostFPOp!(std.c.math.sqrt) gen_sqrt_f64;
alias HostFPOp!(std.c.math.ceil) gen_ceil_f64;
alias HostFPOp!(std.c.math.floor) gen_floor_f64;
alias HostFPOp!(std.c.math.log) gen_log_f64;
alias HostFPOp!(std.c.math.exp) gen_exp_f64;
alias HostFPOp!(std.c.math.pow, 2) gen_pow_f64;
alias HostFPOp!(std.c.math.fmod, 2) gen_mod_f64;

void FPToStr(string fmt)(
    VersionInst ver, 
    CodeGenState st,
    IRInstr instr,
    CodeBlock as
)
{
    extern (C) static refptr toStrFn(CallCtx callCtx, double f)
    {
        auto vm = callCtx.vm;
        vm.setCallCtx(callCtx);

        auto str = getString(vm, to!wstring(format(fmt, f)));

        vm.setCallCtx(null);

        return str;
    }

    // TODO: spill all for GC

    auto opnd0 = st.getWordOpnd(as, instr, 0, 64, X86Opnd.NONE, false, false);

    auto outOpnd = st.getOutOpnd(as, instr, 64);

    as.pushJITRegs();

    // Call the host function
    as.ptr(cargRegs[0], st.callCtx);
    as.movq(X86Opnd(XMM0), opnd0);
    as.ptr(scrRegs[0], &toStrFn);
    as.call(scrRegs[0]);

    as.popJITRegs();

    // Store the output value into the output operand
    as.mov(outOpnd, X86Opnd(RAX));

    st.setOutType(as, instr, Type.REFPTR);
}

alias FPToStr!("%G") gen_f64_to_str;
alias FPToStr!(format("%%.%sf", float64.dig)) gen_f64_to_str_lng;

void LoadOp(size_t memSize, Type typeTag)(
    VersionInst ver, 
    CodeGenState st,
    IRInstr instr,
    CodeBlock as
)
{
    // The pointer operand must be a register
    auto opnd0 = st.getWordOpnd(as, instr, 0, 64, scrRegs[0].opnd(64));
    assert (opnd0.isGPR);

    // The offset operand may be a register or an immediate
    auto opnd1 = st.getWordOpnd(as, instr, 1, 32, scrRegs[1].opnd(32), true);

    auto outOpnd = st.getOutOpnd(as, instr, 64);

    // Create the memory operand
    X86Opnd memOpnd;
    if (opnd1.isImm)
    {
        memOpnd = X86Opnd(memSize, opnd0.reg, cast(int32_t)opnd1.imm.imm);
    }
    else if (opnd1.isGPR)
    {
        // Zero-extend the offset from 32 to 64 bits
        as.mov(opnd1, opnd1);
        memOpnd = X86Opnd(memSize, opnd0.reg, 0, 1, opnd1.reg.reg(64));
    }
    else
    {
        assert (false, "invalid offset operand");
    }

    // If the output operand is a memory location
    if (outOpnd.isMem || memSize == 32)    
    {
        size_t scrSize = (memSize == 32)? 32:64;
        auto scrReg64 = scrRegs[2].opnd(64);
        auto scrReg = X86Opnd(X86Reg(X86Reg.GP, scrReg64.reg.regNo, scrSize));

        // Load to a scratch register and then move to the output
        static if (memSize == 8 || memSize == 16)
            as.movzx(scrReg64, memOpnd);
        else
            as.mov(scrReg, memOpnd);

        as.mov(outOpnd, scrReg64);
    }
    else
    {
        // Load to the output register directly
        static if (memSize == 8 || memSize == 16)
            as.movzx(outOpnd, memOpnd);
        else
            as.mov(outOpnd, memOpnd);
    }

    // Set the output type tag
    st.setOutType(as, instr, typeTag);
}

alias LoadOp!(8 , Type.INT32) gen_load_u8;
alias LoadOp!(16, Type.INT32) gen_load_u16;
alias LoadOp!(32, Type.INT32) gen_load_u32;
alias LoadOp!(64, Type.INT64) gen_load_u64;
alias LoadOp!(64, Type.FLOAT64) gen_load_f64;
alias LoadOp!(64, Type.REFPTR) gen_load_refptr;
alias LoadOp!(64, Type.RAWPTR) gen_load_rawptr;
alias LoadOp!(64, Type.FUNPTR) gen_load_funptr;
alias LoadOp!(64, Type.MAPPTR) gen_load_mapptr;

void StoreOp(size_t memSize, Type typeTag)(
    VersionInst ver, 
    CodeGenState st,
    IRInstr instr,
    CodeBlock as
)
{
    // The pointer operand must be a register
    auto opnd0 = st.getWordOpnd(as, instr, 0, 64, scrRegs[0].opnd(64));
    assert (opnd0.isGPR);

    // The offset operand may be a register or an immediate
    auto opnd1 = st.getWordOpnd(as, instr, 1, 32, scrRegs[1].opnd(32), true);

    // The value operand may be a register or an immediate
    auto opnd2 = st.getWordOpnd(as, instr, 2, memSize, scrRegs[2].opnd(memSize), true);

    // Create the memory operand
    X86Opnd memOpnd;
    if (opnd1.isImm)
    {
        memOpnd = X86Opnd(memSize, opnd0.reg, cast(int32_t)opnd1.imm.imm);
    }
    else if (opnd1.isGPR)
    {
        // Zero-extend the offset from 32 to 64 bits
        as.mov(opnd1, opnd1);
        memOpnd = X86Opnd(memSize, opnd0.reg, 0, 1, opnd1.reg.reg(64));
    }
    else
    {
        assert (false, "invalid offset operand");
    }

    // Store the value into the memory location
    as.mov(memOpnd, opnd2);
}

alias StoreOp!(8 , Type.INT32) gen_store_u8;
alias StoreOp!(16, Type.INT32) gen_store_u16;
alias StoreOp!(32, Type.INT32) gen_store_u32;
alias StoreOp!(64, Type.INT64) gen_store_u64;
alias StoreOp!(8 , Type.INT32) gen_store_i8;
alias StoreOp!(16, Type.INT32) gen_store_i16;
alias StoreOp!(64, Type.FLOAT64) gen_store_f64;
alias StoreOp!(64, Type.REFPTR) gen_store_refptr;
alias StoreOp!(64, Type.RAWPTR) gen_store_rawptr;
alias StoreOp!(64, Type.FUNPTR) gen_store_funptr;
alias StoreOp!(64, Type.MAPPTR) gen_store_mapptr;

/**
Test if an instruction is followed by an if_true branching on its value
*/
bool ifUseNext(IRInstr instr)
{
    return (
        instr.next &&
        instr.next.opcode is &IF_TRUE &&
        instr.next.getArg(0) is instr
    );
}

/**
Test if our argument precedes and generates a boolean value
*/
bool boolArgPrev(IRInstr instr)
{
    return (
        instr.getArg(0) is instr.prev &&
        instr.prev.opcode.boolVal
    );
}

void IsTypeOp(Type type)(
    VersionInst ver, 
    CodeGenState st,
    IRInstr instr,
    CodeBlock as
)
{
    auto argVal = instr.getArg(0);

    /*
    // If the type of the argument is known
    if (st.typeKnown(argVal))
    {
        // Mark the value as a known constant
        // This will defer writing the value
        auto knownType = st.getType(argVal);
        st.setOutBool(instr, type is knownType);

        return;
    }
    */

    //ctx.as.printStr(instr.opcode.mnem ~ " (" ~ instr.block.fun.getName ~ ")");

    // Increment the stat counter for this specific kind of type test
    as.incStatCnt(stats.getTypeTestCtr(instr.opcode.mnem), scrRegs[0]);

    // Get an operand for the value's type
    auto typeOpnd = st.getTypeOpnd(as, instr, 0);

    // Compare against the tested type
    as.cmp(typeOpnd, X86Opnd(type));

    // If this instruction has many uses or is not followed by an if
    if (instr.hasManyUses || ifUseNext(instr) is false)
    {
        // We must have a register for the output (so we can use cmov)
        auto outOpnd = st.getOutOpnd(as, instr, 64);
        X86Opnd outReg = outOpnd.isReg? outOpnd.reg.opnd(32):scrRegs[0].opnd(32);

        // Generate a boolean output value
        as.mov(outReg, X86Opnd(FALSE.int8Val));
        as.mov(scrRegs[1].opnd(32), X86Opnd(TRUE.int8Val));
        as.cmove(outReg.reg, scrRegs[1].opnd(32));

        // If the output register is not the output operand
        if (outReg != outOpnd)
            as.mov(outOpnd, outReg.reg.opnd(64));

        // Set the output type
        st.setOutType(as, instr, Type.CONST);
    }

    // If our only use is an immediately following if_true
    if (ifUseNext(instr) is true)
    {
        // Get branch edges for the true and false branches
        auto branchT = getBranchEdge(as, instr.next.getTarget(0), st, false);
        auto branchF = getBranchEdge(as, instr.next.getTarget(1), st, false);

        // Generate the branch code
        ver.genBranch(
            as,
            branchT,
            branchF,
            BranchShape.DEFAULT,
            delegate void(
                CodeBlock as,
                VM vm,
                CodeFragment target0,
                CodeFragment target1,
                BranchShape shape
            )
            {
                je32Ref(as, vm, target0);
                jmp32Ref(as, vm, target1);
            }
        );

        // Generate the edge code
        branchT.genCode(as, st);
        branchF.genCode(as, st);
    }
}

alias IsTypeOp!(Type.CONST) gen_is_const;
alias IsTypeOp!(Type.REFPTR) gen_is_refptr;
alias IsTypeOp!(Type.RAWPTR) gen_is_rawptr;
alias IsTypeOp!(Type.INT32) gen_is_i32;
alias IsTypeOp!(Type.INT64) gen_is_i64;
alias IsTypeOp!(Type.FLOAT64) gen_is_f64;

void CmpOp(string op, size_t numBits)(
    VersionInst ver, 
    CodeGenState st,
    IRInstr instr,
    CodeBlock as
)
{
    // Check if this is a floating-point comparison
    static bool isFP = op.startsWith("f");

    // The first operand must be memory or register, but not immediate
    auto opnd0 = st.getWordOpnd(
        as, 
        instr, 
        0,
        numBits,
        scrRegs[0].opnd(numBits),
        false
    );

    // The second operand may be an immediate, unless FP comparison
    auto opnd1 = st.getWordOpnd(
        as,
        instr, 
        1, 
        numBits, 
        scrRegs[1].opnd(numBits),
        isFP? false:true
    );

    // If this is an FP comparison
    if (isFP)
    {
        // Move the operands into XMM registers
        as.movq(X86Opnd(XMM0), opnd0);
        as.movq(X86Opnd(XMM1), opnd1);
        opnd0 = X86Opnd(XMM0);
        opnd1 = X86Opnd(XMM1);
    }

    // We must have a register for the output (so we can use cmov)
    auto outOpnd = st.getOutOpnd(as, instr, 64);
    X86Opnd outReg = outOpnd.isReg? outOpnd.reg.opnd(32):scrRegs[0].opnd(32);

    auto tmpReg = scrRegs[1].opnd(32);
    auto trueOpnd = X86Opnd(TRUE.int8Val);
    auto falseOpnd = X86Opnd(FALSE.int8Val);

    // Generate a boolean output only if this instruction has
    // many uses or is not followed by an if
    bool genOutput = (instr.hasManyUses || ifUseNext(instr) is false);

    // Integer comparison
    static if (op == "eq")
    {
        as.cmp(opnd0, opnd1);
        if (genOutput)
        {
            as.mov(outReg, falseOpnd);
            as.mov(tmpReg, trueOpnd);
            as.cmove(outReg.reg, tmpReg);
        }
    }
    else if (op == "ne")
    {
        as.cmp(opnd0, opnd1);
        if (genOutput)
        {
            as.mov(outReg, falseOpnd);
            as.mov(tmpReg, trueOpnd);
            as.cmovne(outReg.reg, tmpReg);
        }
    }
    else if (op == "lt")
    {
        as.cmp(opnd0, opnd1);
        if (genOutput)
        {
            as.mov(outReg, falseOpnd);
            as.mov(tmpReg, trueOpnd);
            as.cmovl(outReg.reg, tmpReg);
        }
    }
    else if (op == "le")
    {
        as.cmp(opnd0, opnd1);
        if (genOutput)
        {
            as.mov(outReg, falseOpnd);
            as.mov(tmpReg, trueOpnd);
            as.cmovle(outReg.reg, tmpReg);
        }
    }
    else if (op == "gt")
    {
        as.cmp(opnd0, opnd1);
        if (genOutput)
        {
            as.mov(outReg, falseOpnd);
            as.mov(tmpReg, trueOpnd);
            as.cmovg(outReg.reg, tmpReg);
        }
    }
    else if (op == "ge")
    {
        as.cmp(opnd0, opnd1);
        if (genOutput)
        {
            as.mov(outReg, falseOpnd);
            as.mov(tmpReg, trueOpnd);
            as.cmovge(outReg.reg, tmpReg);
        }
    }

    // Floating-point comparisons
    // From the Intel manual, EFLAGS are:
    // UNORDERED:    ZF, PF, CF ← 111;
    // GREATER_THAN: ZF, PF, CF ← 000;
    // LESS_THAN:    ZF, PF, CF ← 001;
    // EQUAL:        ZF, PF, CF ← 100;
    else if (op == "feq")
    {
        // feq:
        // True: 100
        // False: 111 or 000 or 001
        // False: JNE + JP
        as.ucomisd(opnd0, opnd1);
        if (genOutput)
        {
            as.mov(outReg, trueOpnd);
            as.mov(tmpReg, falseOpnd);
            as.cmovne(outReg.reg, tmpReg);
            as.cmovp(outReg.reg, tmpReg);
        }
    }
    else if (op == "fne")
    {
        // fne: 
        // True: 111 or 000 or 001
        // False: 100
        // True: JNE + JP
        as.ucomisd(opnd0, opnd1);
        if (genOutput)
        {
            as.mov(outReg, falseOpnd);
            as.mov(tmpReg, trueOpnd);
            as.cmovne(outReg.reg, tmpReg);
            as.cmovp(outReg.reg, tmpReg);
        }
    }
    else if (op == "flt")
    {
        as.ucomisd(opnd1, opnd0);
        if (genOutput)
        {
            as.mov(outReg, falseOpnd);
            as.mov(tmpReg, trueOpnd);
            as.cmova(outReg.reg, tmpReg);
        }
    }
    else if (op == "fle")
    {
        as.ucomisd(opnd1, opnd0);
        if (genOutput)
        {
            as.mov(outReg, falseOpnd);
            as.mov(tmpReg, trueOpnd);
            as.cmovae(outReg.reg, tmpReg);
        }
    }
    else if (op == "fgt")
    {
        as.ucomisd(opnd0, opnd1);
        if (genOutput)
        {
            as.mov(outReg, falseOpnd);
            as.mov(tmpReg, trueOpnd);
            as.cmova(outReg.reg, tmpReg);
        }
    }
    else if (op == "fge")
    {
        as.ucomisd(opnd0, opnd1);
        if (genOutput)
        {
            as.mov(outReg, falseOpnd);
            as.mov(tmpReg, trueOpnd);
            as.cmovae(outReg.reg, tmpReg);
        }
    }

    else
    {
        assert (false);
    }

    // If we are to generate output
    if (genOutput)
    {
        // If the output register is not the output operand
        if (outReg != outOpnd)
            as.mov(outOpnd, outReg.reg.opnd(64));
    }

    // Set the output type
    st.setOutType(as, instr, Type.CONST);

    // If there is an immediately following if_true using this value
    if (ifUseNext(instr) is true)
    {
        // Get branch edges for the true and false branches
        auto branchT = getBranchEdge(as, instr.next.getTarget(0), st, false);
        auto branchF = getBranchEdge(as, instr.next.getTarget(1), st, false);

        // Generate the branch code
        ver.genBranch(
            as,
            branchT,
            branchF,
            BranchShape.DEFAULT,
            delegate void(
                CodeBlock as,
                VM vm,
                CodeFragment target0,
                CodeFragment target1,
                BranchShape shape
            )
            {
                // Integer comparison
                static if (op == "eq")
                {
                    je32Ref(as, vm, target0);
                    jmp32Ref(as, vm, target1);
                }
                else if (op == "ne")
                {
                    jne32Ref(as, vm, target0);
                    jmp32Ref(as, vm, target1);
                }
                else if (op == "lt")
                {
                    jl32Ref(as, vm, target0);
                    jmp32Ref(as, vm, target1);
                }
                else if (op == "le")
                {
                    jle32Ref(as, vm, target0);
                    jmp32Ref(as, vm, target1);
                }
                else if (op == "gt")
                {
                    jg32Ref(as, vm, target0);
                    jmp32Ref(as, vm, target1);
                }
                else if (op == "ge")
                {
                    jge32Ref(as, vm, target0);
                    jmp32Ref(as, vm, target1);
                }

                // Floating-point comparisons
                else if (op == "feq")
                {
                    // feq:
                    // True: 100
                    // False: 111 or 000 or 001
                    // False: JNE + JP
                    jne32Ref(as, vm, target1);
                    jp32Ref(as, vm, target1);
                    jmp32Ref(as, vm, target0);
                }
                else if (op == "fne")
                {
                    // fne: 
                    // True: 111 or 000 or 001
                    // False: 100
                    // True: JNE + JP
                    jne32Ref(as, vm, target0);
                    jp32Ref(as, vm, target0);
                    jmp32Ref(as, vm, target1);
                }
                else if (op == "flt")
                {
                    ja32Ref(as, vm, target0);
                    jmp32Ref(as, vm, target1);
                }
                else if (op == "fle")
                {
                    jae32Ref(as, vm, target0);
                    jmp32Ref(as, vm, target1);
                }
                else if (op == "fgt")
                {
                    ja32Ref(as, vm, target0);
                    jmp32Ref(as, vm, target1);
                }
                else if (op == "fge")
                {
                    jae32Ref(as, vm, target0);
                    jmp32Ref(as, vm, target1);
                }
            }
        );

        // Generate the edge code
        branchT.genCode(as, st);
        branchF.genCode(as, st);
    }
}

alias CmpOp!("eq", 8) gen_eq_i8;
alias CmpOp!("eq", 32) gen_eq_i32;
alias CmpOp!("ne", 32) gen_ne_i32;
alias CmpOp!("lt", 32) gen_lt_i32;
alias CmpOp!("le", 32) gen_le_i32;
alias CmpOp!("gt", 32) gen_gt_i32;
alias CmpOp!("ge", 32) gen_ge_i32;
alias CmpOp!("eq", 8) gen_eq_const;
alias CmpOp!("ne", 8) gen_ne_const;
alias CmpOp!("eq", 64) gen_eq_refptr;
alias CmpOp!("ne", 64) gen_ne_refptr;
alias CmpOp!("eq", 64) gen_eq_rawptr;
alias CmpOp!("ne", 64) gen_ne_rawptr;
alias CmpOp!("feq", 64) gen_eq_f64;
alias CmpOp!("fne", 64) gen_ne_f64;
alias CmpOp!("flt", 64) gen_lt_f64;
alias CmpOp!("fle", 64) gen_le_f64;
alias CmpOp!("fgt", 64) gen_gt_f64;
alias CmpOp!("fge", 64) gen_ge_f64;

void gen_if_true(
    VersionInst ver, 
    CodeGenState st,
    IRInstr instr,
    CodeBlock as
)
{
    auto argVal = instr.getArg(0);

    // TODO
    /*
    // If the argument is a known constant
    if (st.wordKnown(argVal))
    {
        auto targetT = instr.getTarget(0);
        auto targetF = instr.getTarget(1);

        auto argWord = st.getWord(argVal);
        auto target = (argWord == TRUE)? targetT:targetF;
        ctx.genBranchEdge(ctx.as, null, target, st);

        return;
    }
    */

    // If a boolean argument immediately precedes, the
    // conditional branch has already been generated
    if (boolArgPrev(instr) is true)
        return;

    // Compare the argument to the true boolean value
    auto argOpnd = st.getWordOpnd(as, instr, 0, 8);
    as.cmp(argOpnd, X86Opnd(TRUE.int8Val));

    auto branchT = getBranchEdge(as, instr.getTarget(0), st, false);
    auto branchF = getBranchEdge(as, instr.getTarget(1), st, false);

    // Generate the branch code
    ver.genBranch(
        as,
        branchT,
        branchF,
        BranchShape.DEFAULT,
        delegate void(
            CodeBlock as,
            VM vm,
            CodeFragment target0,
            CodeFragment target1,
            BranchShape shape
        )
        {
            je32Ref(as, vm, target0);
            jmp32Ref(as, vm, target1);
        }
    );

    // Generate the edge code
    branchT.genCode(as, st);
    branchF.genCode(as, st);
}

void gen_jump(
    VersionInst ver, 
    CodeGenState st,
    IRInstr instr,
    CodeBlock as
)
{
    auto branch = getBranchEdge(
        as,
        instr.getTarget(0),
        st,
        true
    );

    // Jump to the target block directly
    ver.genBranch(
        as,
        branch,
        null,
        BranchShape.DEFAULT,
        delegate void(
            CodeBlock as,
            VM vm,
            CodeFragment target0,
            CodeFragment target1,
            BranchShape shape
        )
        {
            jmp32Ref(as, vm, target0);
        }
    );

    // Generate the branch edge code
    branch.genCode(as, st);
}

/**
Throw an exception and unwind the stack when one calls a non-function.
Returns a pointer to an exception handler.
*/
extern (C) CodePtr throwCallExc(
    CallCtx callCtx,
    IRInstr instr, 
    BranchCode excHandler
)
{
    return throwError(
        callCtx.vm,
        callCtx,
        instr,
        excHandler,
        "TypeError",
        "call to non-function"
    );
}

/**
Generate the final branch and exception handler for a call instruction
*/
void genCallBranch(
    VersionInst ver,
    CodeGenState st,
    IRInstr instr,
    CodeBlock as,
    BranchGenFn genFn,
    bool mayThrow
)
{
    auto vm = st.callCtx.vm;

    // Request a branch object for the continuation
    auto contBranch = getBranchEdge(
        as,
        instr.getTarget(0),
        st,
        false
    );

    // Create the continuation branch object
    BranchCode excBranch;
    if (instr.getTarget(1))
    {
        excBranch = getBranchEdge(
            as,
            instr.getTarget(1),
            st,
            false
        );
    }

    // If the call may throw an exception
    if (mayThrow)
    {
        as.jmp(Label.SKIP);

        as.label(Label.THROW);

        as.pushJITRegs();

        // Throw the call exception, unwind the stack,
        // find the topmost exception handler
        as.ptr(cargRegs[0], st.callCtx);
        as.ptr(cargRegs[1], instr);
        as.ptr(cargRegs[2], excBranch);
        as.ptr(scrRegs[0], &throwCallExc);
        as.call(scrRegs[0].opnd);

        as.popJITRegs();

        // Jump to the exception handler
        as.jmp(X86Opnd(RAX));

        as.label(Label.SKIP);
    }

    // Generate the call branch code
    ver.genBranch(
        as,
        contBranch,
        excBranch,
        BranchShape.DEFAULT,
        genFn
    );

    //writeln("call block length: ", ver.length);

    // Add the return value move code to the continuation branch
    contBranch.markStart(as);
    as.setWord(instr.outSlot, retWordReg.opnd(64));
    as.setType(instr.outSlot, retTypeReg.opnd(8));

    // Generate the continuation branch edge code
    contBranch.genCode(as, st);

    // Add the exception value move code to the exception branch
    if (excBranch)
    {
        excBranch.markStart(as);
        as.add(tspReg, Type.sizeof);
        as.add(wspReg, Word.sizeof);
        as.getWord(scrRegs[0], -1);
        as.setWord(instr.outSlot, scrRegs[0].opnd(64));
        as.getType(scrRegs[0].reg(8), -1);
        as.setType(instr.outSlot, scrRegs[0].opnd(8));
        excBranch.genCode(as, st);
    }

    // Set the return address entry for this call
    vm.setRetEntry(instr, st.callCtx, contBranch, excBranch);
}

void gen_call_prim(
    VersionInst ver,
    CodeGenState st,
    IRInstr instr,
    CodeBlock as
)
{
    as.incStatCnt(&stats.numCallPrim, scrRegs[0]);



    // TODO: use non-inline counter, messing with the i-cache is bad
    /*
    as.lea(scrRegs[0], X86Mem(32, RIP, 2));
    as.jmp8(4);
    as.writeInt(0, 32);

    auto cntMem = X86Opnd(32, scrRegs[0]);
    
    //as.mov(scrRegs[1].opnd(32), cntMem);
    //as.inc(scrRegs[1].opnd(32));
    //as.mov(cntMem, scrRegs[1].opnd(32));
    as.mov(cntMem, X86Opnd(5));

    //as.inc(cntMem);
    //as.cmp(cntMem, X86Opnd(5000));
    //as.jne(Label.FALSE);
    //as.label(Label.FALSE);
    */





    auto vm = st.callCtx.vm;

    // Function name string (D string)
    auto strArg = cast(IRString)instr.getArg(0);
    assert (strArg !is null);
    auto nameStr = strArg.str;

    // Get the primitve function from the global object
    auto globalMap = cast(ObjMap)obj_get_map(vm.globalObj);
    assert (globalMap !is null);
    auto propIdx = globalMap.getPropIdx(nameStr, true);
    assert (propIdx !is uint32_t.max);
    assert (propIdx < obj_get_cap(vm.globalObj));
    auto closPtr = cast(refptr)obj_get_word(vm.globalObj, propIdx);
    assert (refIsLayout(closPtr, LAYOUT_CLOS));
    auto fun = getClosFun(closPtr);

    // Check that the argument count matches
    auto numArgs = cast(int32_t)instr.numArgs - 2;
    assert (numArgs is fun.numParams);

    // If the function is not yet compiled, compile it now
    if (fun.entryBlock is null)
    {
        //writeln("compiling");
        //writeln(core.memory.GC.addrOf(cast(void*)fun.ast));
        astToIR(fun.ast, fun);
    }

    // Copy the function arguments in reverse order
    for (size_t i = 0; i < numArgs; ++i)
    {
        auto instrArgIdx = instr.numArgs - (1+i);
        auto dstIdx = -(cast(int32_t)i + 1);

        // Copy the argument word
        auto argOpnd = st.getWordOpnd(
            as, 
            instr, 
            instrArgIdx,
            64,
            scrRegs[1].opnd(64),
            true,
            false
        );
        as.setWord(dstIdx, argOpnd);

        // Copy the argument type
        auto typeOpnd = st.getTypeOpnd(
            as, 
            instr, 
            instrArgIdx, 
            scrRegs[1].opnd(8), 
            true
        );
        as.setType(dstIdx, typeOpnd);
    }

    // Write the argument count
    as.setWord(-numArgs - 1, numArgs);
    as.setType(-numArgs - 1, Type.INT32);

    // Set the "this" argument to null
    as.setWord(-numArgs - 2, NULL.int32Val);
    as.setType(-numArgs - 2, Type.REFPTR);

    // Set the closure argument to null
    as.setWord(-numArgs - 3, NULL.int32Val);
    as.setType(-numArgs - 3, Type.REFPTR);

    // TODO
    /*
    // Spill the values that are live after the call
    st.spillRegs(
        ctx.as,
        delegate bool(IRDstValue val)
        {
            return ctx.liveInfo.liveAfter(val, instr);
        }
    );
    */

    // Push space for the callee arguments and locals
    as.sub(X86Opnd(tspReg), X86Opnd(fun.numLocals));
    as.sub(X86Opnd(wspReg), X86Opnd(8 * fun.numLocals));

    // Request an instance for the function entry block
    auto entryVer = getBlockVersion(
        fun.entryBlock, 
        new CodeGenState(fun.getCtx(false, vm)),
        true
    );

    ver.genCallBranch(
        st,
        instr,
        as,
        delegate void(
            CodeBlock as,
            VM vm,
            CodeFragment target0,
            CodeFragment target1,
            BranchShape shape
        )
        {
            // Get the return address slot of the callee
            auto raSlot = entryVer.block.fun.raVal.outSlot;
            assert (raSlot !is NULL_LOCAL);

            // Write the return address on the stack
            as.movAbsRef(vm, scrRegs[0], target0);
            as.setWord(raSlot, scrRegs[0].opnd(64));
            as.setType(raSlot, Type.RETADDR);

            // Jump to the function entry block
            jmp32Ref(as, vm, entryVer);
        },
        false
    );
}

void gen_call(
    VersionInst ver, 
    CodeGenState st,
    IRInstr instr,
    CodeBlock as
)
{
    as.incStatCnt(&stats.numCall, scrRegs[0]);

    // TODO: just steal an allocatable reg to use as an extra temporary
    // force its contents to be spilled if necessary
    // maybe add State.freeReg method
    auto scrReg3 = allocRegs[$-1];

    // TODO : save the state before spilling?
    // TODO
    /*
    // Spill the values that are live after the call
    st.spillRegs(
        ctx.as,
        delegate bool(IRDstValue val)
        {
            return ctx.liveInfo.liveAfter(val, instr);
        }
    );
    */

    //
    // Function pointer extraction
    //

    // Get the type tag for the closure value
    auto closType = st.getTypeOpnd(
        as,
        instr, 
        0, 
        scrRegs[0].opnd(8),
        false
    );

    // If the value is not a reference, bailout
    as.cmp(closType, X86Opnd(Type.REFPTR));
    as.jne(Label.THROW);

    // Get the word for the closure value
    auto closReg = st.getWordOpnd(
        as,
        instr, 
        0,
        64,
        scrRegs[0].opnd(64),
        false,
        false
    );
    assert (closReg.isGPR);

    // If the object is not a closure, bailout
    as.cmp(closReg, X86Opnd(0));
    as.je(Label.THROW);
    as.mov(scrRegs[1].opnd(32), X86Opnd(32, closReg.reg, obj_ofs_header(null)));
    as.cmp(scrRegs[1].opnd(32), X86Opnd(LAYOUT_CLOS));
    as.jne(Label.THROW);

    // Get the IRFunction pointer from the closure object
    auto fptrMem = X86Opnd(64, closReg.reg, CLOS_OFS_FPTR);
    as.mov(scrRegs[1].opnd(64), fptrMem);

    //
    // Function call logic
    //

    auto numArgs = cast(uint32_t)instr.numArgs - 2;

    // Compute -missingArgs = numArgs - numParams
    // This is the negation of the number of missing arguments
    // We use this as an offset when writing arguments to the stack
    as.getMember!("IRFunction.numParams")(scrReg3.reg(32), scrRegs[1]);
    as.mov(scrRegs[2].opnd(32), X86Opnd(numArgs));
    as.sub(scrRegs[2].opnd(32), scrReg3.opnd(32));
    as.cmp(scrRegs[2].opnd(32), X86Opnd(0));
    as.jle(Label.FALSE);
    as.xor(scrRegs[2].opnd(32), scrRegs[2].opnd(32));
    as.label(Label.FALSE);
    as.movsx(scrRegs[2].opnd(64), scrRegs[2].opnd(32));

    //as.printStr("missing args");
    //as.printInt(scrRegs[2].opnd(64));
    //as.printInt(scrRegs[2].opnd(32));

    // Initialize the missing arguments, if any
    as.mov(scrReg3.opnd(64), scrRegs[2].opnd(64));
    as.label(Label.LOOP);
    as.cmp(scrReg3.opnd(64), X86Opnd(0));
    as.jge(Label.LOOP_EXIT);
    as.mov(X86Opnd(64, wspReg, 0, 8, scrReg3), X86Opnd(UNDEF.int8Val));
    as.mov(X86Opnd(8, tspReg, 0, 1, scrReg3), X86Opnd(Type.CONST));
    as.add(scrReg3.opnd(64), X86Opnd(1));
    as.jmp(Label.LOOP);
    as.label(Label.LOOP_EXIT);

    static void movArgWord(CodeBlock as, size_t argIdx, X86Opnd val)
    {
        as.mov(X86Opnd(64, wspReg, -8 * cast(int32_t)(argIdx+1), 8, scrRegs[2]), val);
    }

    static void movArgType(CodeBlock as, size_t argIdx, X86Opnd val)
    {
        as.mov(X86Opnd(8, tspReg, -1 * cast(int32_t)(argIdx+1), 1, scrRegs[2]), val);
    }

    // Copy the function arguments in reverse order
    for (size_t i = 0; i < numArgs; ++i)
    {
        auto instrArgIdx = instr.numArgs - (1+i);

        // Copy the argument word
        auto argOpnd = st.getWordOpnd(
            as, 
            instr, 
            instrArgIdx,
            64,
            scrReg3.opnd(64),
            true,
            false
        );
        movArgWord(as, i, argOpnd);

        // Copy the argument type
        auto typeOpnd = st.getTypeOpnd(
            as, 
            instr, 
            instrArgIdx, 
            scrReg3.opnd(8),
            true
        );
        movArgType(as, i, typeOpnd);
    }

    // Write the argument count
    movArgWord(as, numArgs + 0, X86Opnd(numArgs));
    movArgType(as, numArgs + 0, X86Opnd(Type.INT32));

    // Write the "this" argument
    auto thisReg = st.getWordOpnd(
        as, 
        instr, 
        1,
        64,
        scrReg3.opnd(64),
        true,
        false
    );
    movArgWord(as, numArgs + 1, thisReg);
    auto typeOpnd = st.getTypeOpnd(
        as, 
        instr, 
        1, 
        scrReg3.opnd(8),
        true
    );
    movArgType(as, numArgs + 1, typeOpnd);

    // Write the closure argument
    movArgWord(as, numArgs + 2, closReg);
    movArgType(as, numArgs + 2, X86Opnd(Type.REFPTR));

    ver.genCallBranch(
        st,
        instr,
        as,
        delegate void(
            CodeBlock as,
            VM vm,
            CodeFragment target0,
            CodeFragment target1,
            BranchShape shape
        )
        {
            // Write the return address on the stack
            as.movAbsRef(vm, scrRegs[0], target0);
            movArgWord(as, numArgs + 3, scrRegs[0].opnd);
            movArgType(as, numArgs + 3, X86Opnd(Type.RETADDR));

            // Compute the total number of locals and extra arguments
            as.getMember!("IRFunction.numLocals")(scrRegs[0].reg(32), scrRegs[1]);
            as.getMember!("IRFunction.numParams")(scrReg3.reg(32), scrRegs[1]);
            as.mov(scrRegs[2].opnd(32), X86Opnd(numArgs));
            as.sub(scrRegs[2].opnd(32), scrReg3.opnd(32));
            as.cmp(scrRegs[2].opnd(32), X86Opnd(0));
            as.jle(Label.FALSE2);
            as.add(scrRegs[0].opnd(32), scrRegs[2].opnd(32));
            as.label(Label.FALSE2);

            // Adjust the stack pointers
            //as.printStr("pushing");
            //as.printUint(scrRegs[0].opnd(64));
            as.sub(X86Opnd(tspReg), scrRegs[0].opnd(64));

            // Adjust the word stack pointer
            as.shl(scrRegs[0].opnd(64), X86Opnd(3));
            as.sub(X86Opnd(wspReg), scrRegs[0].opnd(64));

            // Jump to the function entry block
            as.getMember!("IRFunction.entryCode")(scrRegs[0], scrRegs[1]);
            as.jmp(scrRegs[0].opnd(64));
        },
        true
    );
}

/// JavaScript new operator (constructor call)
void gen_call_new(
    VersionInst ver, 
    CodeGenState st,
    IRInstr instr,
    CodeBlock as
)
{
    /// Host function to allocate the "this" object
    extern (C) refptr makeThisObj(CallCtx callCtx, refptr closPtr)
    {
        auto vm = callCtx.vm;
        vm.setCallCtx(callCtx);

        // Get the function object from the closure
        auto clos = GCRoot(vm, closPtr);
        auto fun = getClosFun(clos.ptr);

        assert (
            fun !is null,
            "null IRFunction pointer"
        );

        // Lookup the "prototype" property on the closure
        auto protoObj = GCRoot(
            vm,
            getProp(
                vm, 
                clos.ptr,
                "prototype"w
            )
        );

        // Get the "this" object map from the closure
        auto ctorMap = cast(ObjMap)clos_get_ctor_map(clos.ptr);

        // Lazily allocate the "this" object map if it doesn't already exist
        if (ctorMap is null)
        {
            ctorMap = new ObjMap(vm, 0);
            clos_set_ctor_map(clos.ptr, cast(rawptr)ctorMap);
        }

        // Allocate the "this" object
        auto thisObj = GCRoot(
            vm,
            newObj(
                vm, 
                ctorMap,
                protoObj.ptr
            )
        );

        vm.setCallCtx(null);

        assert(
            vm.inFromSpace(thisObj.ptr) && ptrValid(thisObj.ptr)
        );

        return thisObj.ptr;
    }

    // TODO: spill everything
    // spill args in the current stack frame so that if the GC runs during
    // makeThisObj, it will examine the args
    // eventually, could split makeThisObj into its own instr if problematic

    // TODO: just steal an allocatable reg to use as an extra temporary
    // force its contents to be spilled if necessary
    // maybe add State.freeReg method
    auto scrReg3 = allocRegs[$-1];

    //
    // Function pointer extraction
    //

    // Get the type tag for the closure value
    auto closType = st.getTypeOpnd(
        as,
        instr, 
        0, 
        scrRegs[0].opnd(8),
        false
    );

    // If the value is not a reference, bailout
    as.cmp(closType, X86Opnd(Type.REFPTR));
    as.jne(Label.THROW);

    // Get the word for the closure value
    auto closReg = st.getWordOpnd(
        as,
        instr, 
        0,
        64,
        scrRegs[0].opnd(64),
        false,
        false
    );
    assert (closReg.isGPR);

    // If the object is not a closure, bailout
    as.cmp(closReg, X86Opnd(0));
    as.je(Label.THROW);
    as.mov(scrRegs[1].opnd(32), X86Opnd(32, closReg.reg, obj_ofs_header(null)));
    as.cmp(scrRegs[1].opnd(32), X86Opnd(LAYOUT_CLOS));
    as.jne(Label.THROW);

    // Get the IRFunction pointer from the closure object
    auto fptrMem = X86Opnd(64, closReg.reg, CLOS_OFS_FPTR);
    as.mov(scrRegs[1].opnd(64), fptrMem);

    //
    // Function call logic
    //

    auto numArgs = cast(uint32_t)instr.numArgs - 1;

    //writeln(instr.toString);
    //writeln("numArgs=", numArgs);

    // Compute -missingArgs = numArgs - numParams
    // This is the negation of the number of missing arguments
    // We use this as an offset when writing arguments to the stack
    as.getMember!("IRFunction.numParams")(scrReg3.reg(32), scrRegs[1]);
    as.mov(scrRegs[2].opnd(32), X86Opnd(numArgs));
    as.sub(scrRegs[2].opnd(32), scrReg3.opnd(32));
    as.cmp(scrRegs[2].opnd(32), X86Opnd(0));
    as.jle(Label.FALSE);
    as.xor(scrRegs[2].opnd(32), scrRegs[2].opnd(32));
    as.label(Label.FALSE);
    as.movsx(scrRegs[2].opnd(64), scrRegs[2].opnd(32));

    //as.printStr("missing args");
    //as.printInt(scrRegs[2].opnd(64));

    // Initialize the missing arguments, if any
    as.mov(scrReg3.opnd(64), scrRegs[2].opnd(64));
    as.label(Label.LOOP);
    as.cmp(scrReg3.opnd(64), X86Opnd(0));
    as.jge(Label.LOOP_EXIT);
    as.mov(X86Opnd(64, wspReg, 0, 8, scrReg3), X86Opnd(UNDEF.int8Val));
    as.mov(X86Opnd(8, tspReg, 0, 1, scrReg3), X86Opnd(Type.CONST));
    as.add(scrReg3.opnd(64), X86Opnd(1));
    as.jmp(Label.LOOP);
    as.label(Label.LOOP_EXIT);

    static void movArgWord(CodeBlock as, size_t argIdx, X86Opnd val)
    {
        as.mov(X86Opnd(64, wspReg, -8 * cast(int32_t)(argIdx+1), 8, scrRegs[2]), val);
    }

    static void movArgType(CodeBlock as, size_t argIdx, X86Opnd val)
    {
        as.mov(X86Opnd(8, tspReg, -1 * cast(int32_t)(argIdx+1), 1, scrRegs[2]), val);
    }

    //
    // "this" object allocation
    //

    as.pushJITRegs();
    as.push(scrRegs[1]);
    as.push(scrRegs[2]);

    // Call a host function to allocate the "this" object
    as.ptr(cargRegs[0], st.callCtx);
    as.mov(cargRegs[1].opnd(64), closReg);
    as.ptr(scrRegs[0], &makeThisObj);
    as.call(scrRegs[0].opnd(64));

    as.pop(scrRegs[2]);
    as.pop(scrRegs[1]);
    as.popJITRegs();

    // Write the "this" argument
    movArgWord(as, numArgs + 1, X86Opnd(RAX));
    movArgType(as, numArgs + 1, X86Opnd(Type.REFPTR));

    //
    // Argument copying
    //

    // Write the argument count
    movArgWord(as, numArgs + 0, X86Opnd(numArgs));
    movArgType(as, numArgs + 0, X86Opnd(Type.INT32));

    // Write the closure argument
    // Note: the closure may have been moved during GC
    closReg = st.getWordOpnd(
        as,
        instr, 
        0,
        64,
        scrRegs[0].opnd(64),
        false,
        false
    );
    movArgWord(as, numArgs + 2, closReg);
    movArgType(as, numArgs + 2, X86Opnd(Type.REFPTR));

    // Copy the function arguments in reverse order
    for (size_t i = 0; i < numArgs; ++i)
    {
        auto instrArgIdx = instr.numArgs - (1+i);

        // Copy the argument word
        auto argOpnd = st.getWordOpnd(
            as, 
            instr, 
            instrArgIdx,
            64,
            scrReg3.opnd(64),
            true,
            false
        );
        movArgWord(as, i, argOpnd);

        // Copy the argument type
        auto typeOpnd = st.getTypeOpnd(
            as, 
            instr, 
            instrArgIdx, 
            scrReg3.opnd(8),
            true
        );
        movArgType(as, i, typeOpnd);
    }

    //
    // Final branch generation
    //

    ver.genCallBranch(
        st,
        instr,
        as,
        delegate void(
            CodeBlock as,
            VM vm,
            CodeFragment target0,
            CodeFragment target1,
            BranchShape shape
        )
        {
            // Write the return address on the stack
            as.movAbsRef(vm, scrRegs[0], target0);
            movArgWord(as, numArgs + 3, scrRegs[0].opnd);
            movArgType(as, numArgs + 3, X86Opnd(Type.RETADDR));

            // Compute the total number of locals and extra arguments
            as.getMember!("IRFunction.numLocals")(scrRegs[0].reg(32), scrRegs[1]);
            as.getMember!("IRFunction.numParams")(scrReg3.reg(32), scrRegs[1]);
            as.mov(scrRegs[2].opnd(32), X86Opnd(numArgs));
            as.sub(scrRegs[2].opnd(32), scrReg3.opnd(32));
            as.cmp(scrRegs[2].opnd(32), X86Opnd(0));
            as.jle(Label.FALSE2);
            as.add(scrRegs[0].opnd(32), scrRegs[2].opnd(32));
            as.label(Label.FALSE2);

            // Adjust the stack pointers
            //as.printStr("pushing");
            //as.printUint(scrRegs[0].opnd(64));
            as.sub(X86Opnd(tspReg), scrRegs[0].opnd(64));
            as.shl(scrRegs[0].opnd(64), X86Opnd(3));
            as.sub(X86Opnd(wspReg), scrRegs[0].opnd(64));

            // Jump to the function entry block
            as.getMember!("IRFunction.ctorCode")(scrRegs[0], scrRegs[1]);
            as.jmp(scrRegs[0].opnd(64));
        },
        true
    );
}

void gen_call_apply(
    VersionInst ver, 
    CodeGenState st,
    IRInstr instr,
    CodeBlock as
)
{
    extern (C) CodePtr op_call_apply(
        CallCtx callCtx,
        IRInstr instr, 
        CodePtr retAddr
    )
    {
        auto vm = callCtx.vm;
        vm.setCallCtx(callCtx);

        auto closVal = vm.getArgVal(instr, 0);
        auto thisVal = vm.getArgVal(instr, 1);
        auto tblVal  = vm.getArgVal(instr, 2);
        auto argcVal = vm.getArgUint32(instr, 3);

        assert (
            valIsLayout(tblVal, LAYOUT_ARRTBL),
            "invalid argument table"
        );

        assert (
            valIsLayout(closVal, LAYOUT_CLOS),
            "apply call on to non-function"
        );

        // Get the function object from the closure
        auto closPtr = closVal.word.ptrVal;
        auto fun = getClosFun(closPtr);

        // Get the array table pointer
        auto tblPtr = tblVal.word.ptrVal;

        auto argVals = cast(ValuePair*)GC.malloc(ValuePair.sizeof * argcVal);

        // Fetch the argument values from the array table
        for (uint32_t i = 0; i < argcVal; ++i)
        {
            argVals[i].word.uint64Val = arrtbl_get_word(tblPtr, i);
            argVals[i].type = cast(Type)arrtbl_get_type(tblPtr, i);
        }

        // Prepare the callee stack frame
        vm.callFun(
            fun,
            retAddr,
            closPtr,
            thisVal.word,
            thisVal.type,
            argcVal,
            argVals
        );

        GC.free(argVals);

        vm.setCallCtx(null);

        // Return the function entry point code
        return fun.entryCode;
    }

    // TODO: spill all

    ver.genCallBranch(
        st,
        instr,
        as,
        delegate void(
            CodeBlock as,
            VM vm,
            CodeFragment target0,
            CodeFragment target1,
            BranchShape shape
        )
        {
            as.pushJITRegs();

            // Pass the call context and instruction as first two arguments
            as.ptr(cargRegs[0], st.callCtx);
            as.ptr(cargRegs[1], instr);

            // Pass the return address as third argument
            as.movAbsRef(vm, cargRegs[2], target0);

            // Call the host function
            as.ptr(scrRegs[0], &op_call_apply);
            as.call(scrRegs[0]);

            as.popJITRegs();

            // Jump to the address returned by the host function
            as.jmp(cretReg.opnd);
        },
        false
    );
}

void gen_load_file(
    VersionInst ver, 
    CodeGenState st,
    IRInstr instr,
    CodeBlock as
)
{
    extern (C) CodePtr op_load_file(
        CallCtx callCtx,
        IRInstr instr,
        CodeFragment retTarget,
        CodeFragment excTarget
    )
    {
        auto vm = callCtx.vm;

        auto strPtr = vm.getArgStr(instr, 0);
        auto fileName = vm.getLoadPath(extractStr(strPtr));

        try
        {
            // Parse the source file and generate IR
            auto ast = parseFile(fileName);
            auto fun = astToIR(ast);

            // Register this function in the function reference set
            vm.funRefs[cast(void*)fun] = fun;

            // Create a version instance object for the unit function entry
            auto entryInst = new VersionInst(
                fun.entryBlock, 
                new CodeGenState(fun.getCtx(false, vm))
            );

            // Compile the unit entry version
            vm.queue(entryInst);
            vm.compile(callCtx);

            // Get the return address for the continuation target
            auto retAddr = retTarget.getCodePtr(vm.execHeap);

            // Prepare the callee stack frame
            vm.callFun(
                fun,
                retAddr,
                null,
                Word.ptrv(vm.globalObj),
                Type.REFPTR,
                0,
                null
            );

            // Return the function entry point code
            return entryInst.getCodePtr(vm.execHeap);
        }

        catch (Exception err)
        {
            return throwError(
                vm,
                callCtx,
                instr,
                excTarget,
                "SyntaxError",
                "failed to load unit \"" ~ to!string(fileName) ~ "\""
            );
        }
    }

    // TODO: spill all

    ver.genCallBranch(
        st,
        instr,
        as,
        delegate void(
            CodeBlock as,
            VM vm,
            CodeFragment target0,
            CodeFragment target1,
            BranchShape shape
        )
        {
            as.pushJITRegs();

            // Pass the call context and instruction as first two arguments
            as.ptr(cargRegs[0], st.callCtx);
            as.ptr(cargRegs[1], instr);

            // Pass the return and exception addresses as third arguments
            as.ptr(cargRegs[2], target0);
            as.ptr(cargRegs[3], target1);

            // Call the host function
            as.ptr(scrRegs[0], &op_load_file);
            as.call(scrRegs[0]);

            as.popJITRegs();

            // Jump to the address returned by the host function
            as.jmp(cretReg.opnd);
        },
        false
    );
}

void gen_eval_str(
    VersionInst ver,
    CodeGenState st,
    IRInstr instr,
    CodeBlock as
)
{
    extern (C) CodePtr op_eval_str(
        CallCtx callCtx,
        IRInstr instr,
        CodeFragment retTarget,
        CodeFragment excTarget
    )
    {
        auto vm = callCtx.vm;

        auto strPtr = vm.getArgStr(instr, 0);
        auto codeStr = extractStr(strPtr);

        try
        {
            // Parse the source file and generate IR
            auto ast = parseString(codeStr, "eval_str");
            auto fun = astToIR(ast);

            // Register this function in the function reference set
            vm.funRefs[cast(void*)fun] = fun;

            // Create a version instance object for the unit function entry
            auto entryInst = new VersionInst(
                fun.entryBlock,
                new CodeGenState(fun.getCtx(false, vm))
            );

            // Compile the unit entry version
            vm.queue(entryInst);
            vm.compile(callCtx);

            // Get the return address for the continuation target
            auto retAddr = retTarget.getCodePtr(vm.execHeap);

            // Prepare the callee stack frame
            vm.callFun(
                fun,
                retAddr,
                null,
                Word.ptrv(vm.globalObj),
                Type.REFPTR,
                0,
                null
            );

            // Return the function entry point code
            return entryInst.getCodePtr(vm.execHeap);
        }

        catch (Exception err)
        {
            return throwError(
                vm,
                callCtx,
                instr,
                excTarget,
                "SyntaxError",
                "error while evaluating string"
            );
        }
    }

    // TODO: spill all

    ver.genCallBranch(
        st,
        instr,
        as,
        delegate void(
            CodeBlock as,
            VM vm,
            CodeFragment target0,
            CodeFragment target1,
            BranchShape shape
        )
        {
            as.pushJITRegs();

            // Pass the call context and instruction as first two arguments
            as.ptr(cargRegs[0], st.callCtx);
            as.ptr(cargRegs[1], instr);

            // Pass the return and exception addresses
            as.ptr(cargRegs[2], target0);
            as.ptr(cargRegs[3], target1);

            // Call the host function
            as.ptr(scrRegs[0], &op_eval_str);
            as.call(scrRegs[0]);

            as.popJITRegs();

            // Jump to the address returned by the host function
            as.jmp(cretReg.opnd);
        },
        false
    );
}

void gen_ret(
    VersionInst ver, 
    CodeGenState st,
    IRInstr instr,
    CodeBlock as
)
{
    auto raSlot    = instr.block.fun.raVal.outSlot;
    auto argcSlot  = instr.block.fun.argcVal.outSlot;
    auto numParams = instr.block.fun.numParams;
    auto numLocals = instr.block.fun.numLocals;

    //as.printStr("ret from " ~ instr.block.fun.getName);

    // Copy the return value word
    auto retOpnd = st.getWordOpnd(
        as, 
        instr, 
        0,
        64,
        scrRegs[1].opnd(64),
        true,
        false
    );
    as.mov(retWordReg.opnd(64), retOpnd);

    // Copy the return value type
    auto typeOpnd = st.getTypeOpnd(
        as,
        instr, 
        0, 
        scrRegs[1].opnd(8),
        true
    );
    as.mov(retTypeReg.opnd(8), typeOpnd);

    // If we are in a constructor (new) call
    if (st.callCtx.ctorCall is true)
    {
        // TODO: optimize for case where instr.getArg(0) is IRConst.undefCst

        // If the return value is not undefined (test word and type),
        // then skip over. If it is undefined, then fetch the "this"
        // value and return that instead.
        as.cmp(retTypeReg.opnd(8), X86Opnd(Type.CONST));
        as.jne(Label.FALSE);
        as.cmp(retWordReg.opnd(8), X86Opnd(UNDEF.int8Val));
        as.jne(Label.FALSE);

        // Use the "this" value as a return value
        auto thisWord = st.getWordOpnd(st.callCtx.fun.thisVal, 64);
        as.mov(retWordReg.opnd(64), thisWord);
        auto thisType = st.getTypeOpnd(st.callCtx.fun.thisVal);
        as.mov(retTypeReg.opnd(8), thisType);

        as.label(Label.FALSE);
    }

    // Get the actual argument count into r0
    as.getWord(scrRegs[0], argcSlot);
    //as.printStr("argc=");
    //as.printInt(scrRegs[0].opnd(64));

    // Compute the number of extra arguments into r0
    as.xor(scrRegs[1].opnd(32), scrRegs[1].opnd(32));
    as.sub(scrRegs[0].opnd(32), X86Opnd(numParams));
    as.cmp(scrRegs[0].opnd(32), X86Opnd(0));
    as.cmovl(scrRegs[0].reg(32), scrRegs[1].opnd(32));

    //as.printStr("numExtra=");
    //as.printInt(scrRegs[0].opnd(32));

    // Compute the number of stack slots to pop into r0
    as.add(scrRegs[0].opnd(32), X86Opnd(numLocals));

    // Get the return address into r1
    as.getWord(scrRegs[1], raSlot);

    // Pop all local stack slots and arguments
    //as.printStr("popping");
    //as.printUint(scrRegs[0].opnd);
    as.add(tspReg.opnd(64), scrRegs[0].opnd);
    as.shl(scrRegs[0].opnd, X86Opnd(3));
    as.add(wspReg.opnd(64), scrRegs[0].opnd);

    // Jump to the return address
    //as.printStr("ra=");
    //as.printUint(scrRegs[1].opnd);
    as.jmp(scrRegs[1].opnd);
}

void gen_throw(
    VersionInst ver, 
    CodeGenState st,
    IRInstr instr,
    CodeBlock as
)
{
    // Get the string pointer
    auto excWordOpnd = st.getWordOpnd(as, instr, 0, 64, X86Opnd.NONE, true, false);
    auto excTypeOpnd = st.getTypeOpnd(as, instr, 0, X86Opnd.NONE, true);

    // TODO: spill regs, may GC

    as.pushJITRegs();

    // Call the host throwExc function
    as.mov(cargRegs[0].opnd, vmReg.opnd);
    as.ptr(cargRegs[1], st.callCtx);
    as.ptr(cargRegs[2], instr);
    as.mov(cargRegs[3].opnd, X86Opnd(0));
    as.mov(cargRegs[4].opnd, excWordOpnd);
    as.mov(cargRegs[5].opnd(8), excTypeOpnd);
    as.ptr(scrRegs[0], &throwExc);
    as.call(scrRegs[0]);

    as.popJITRegs();

    // Jump to the exception handler
    as.jmp(X86Opnd(RAX));
}

void GetValOp(Type typeTag, string fName)(
    VersionInst ver, 
    CodeGenState st,
    IRInstr instr,
    CodeBlock as
)
{
    auto fSize = 8 * mixin("VM." ~ fName ~ ".sizeof");

    auto outOpnd = st.getOutOpnd(as, instr, fSize);

    as.getMember!("VM." ~ fName)(scrRegs[0].reg(fSize), vmReg);
    as.mov(outOpnd, scrRegs[0].opnd(fSize));

    st.setOutType(as, instr, typeTag);
}

alias GetValOp!(Type.REFPTR, "objProto") gen_get_obj_proto;
alias GetValOp!(Type.REFPTR, "arrProto") gen_get_arr_proto;
alias GetValOp!(Type.REFPTR, "funProto") gen_get_fun_proto;
alias GetValOp!(Type.REFPTR, "globalObj") gen_get_global_obj;
alias GetValOp!(Type.INT32, "heapSize") gen_get_heap_size;
alias GetValOp!(Type.INT32, "gcCount") gen_get_gc_count;

void gen_get_heap_free(
    VersionInst ver, 
    CodeGenState st,
    IRInstr instr,
    CodeBlock as
)
{
    auto outOpnd = st.getOutOpnd(as, instr, 32);

    as.getMember!("VM.allocPtr")(scrRegs[0], vmReg);
    as.getMember!("VM.heapLimit")(scrRegs[1], vmReg);

    as.sub(scrRegs[1].opnd, scrRegs[0].opnd);

    as.mov(outOpnd, scrRegs[1].opnd(32));

    st.setOutType(as, instr, Type.INT32);
}

void gen_heap_alloc(
    VersionInst ver, 
    CodeGenState st,
    IRInstr instr,
    CodeBlock as
)
{
    extern (C) static refptr allocFallback(CallCtx callCtx, uint32_t allocSize)
    {
        auto vm = callCtx.vm;
        vm.setCallCtx(callCtx);

        writeln(callCtx.fun.getName);

        auto ptr = heapAlloc(vm, allocSize);

        vm.setCallCtx(null);

        return ptr;
    }

    // Get the allocation size operand
    auto szOpnd = st.getWordOpnd(as, instr, 0, 32, X86Opnd.NONE, true);

    // Get the output operand
    auto outOpnd = st.getOutOpnd(as, instr, 64);

    as.getMember!("VM.allocPtr")(scrRegs[0], vmReg);
    as.getMember!("VM.heapLimit")(scrRegs[1], vmReg);

    // r2 = allocPtr + size
    // Note: we zero extend the size operand to 64-bits
    as.mov(scrRegs[2].opnd(32), szOpnd);
    as.add(scrRegs[2].opnd(64), scrRegs[0].opnd(64));

    // if (allocPtr + size > heapLimit) fallback
    as.cmp(scrRegs[2].opnd(64), scrRegs[1].opnd(64));
    as.jg(Label.FALLBACK);

    // Move the allocation pointer to the output
    as.mov(outOpnd, scrRegs[0].opnd(64));

    // Align the incremented allocation pointer
    as.add(scrRegs[2].opnd(64), X86Opnd(7));
    as.and(scrRegs[2].opnd(64), X86Opnd(-8));

    // Store the incremented and aligned allocation pointer
    as.setMember!("VM.allocPtr")(vmReg, scrRegs[2]);

    // Done allocating
    as.jmp(Label.DONE);

    // Clone the state for the bailout case, which will spill for GC
    auto bailSt = new CodeGenState(st);

    // Allocation fallback
    as.label(Label.FALLBACK);

    // TODO: proper spilling logic
    // need to spill delayed writes too

    // Save our allocated registers before the C call
    if (allocRegs.length % 2 != 0)
        as.push(allocRegs[0]);
    foreach (reg; allocRegs)
        as.push(reg);

    as.pushJITRegs();

    as.printStr("alloc bailout ***");

    // Call the fallback implementation
    as.ptr(cargRegs[0], st.callCtx);
    as.mov(cargRegs[1].opnd(32), szOpnd);
    as.ptr(RAX, &allocFallback);
    as.call(RAX);

    as.printStr("alloc bailout done ***");

    as.popJITRegs();

    // Restore the allocated registers
    foreach_reverse(reg; allocRegs)
        as.pop(reg);
    if (allocRegs.length % 2 != 0)
        as.pop(allocRegs[0]);

    // Store the output value into the output operand
    as.mov(outOpnd, X86Opnd(RAX));

    // Allocation done
    as.label(Label.DONE);

    // The output is a reference pointer
    st.setOutType(as, instr, Type.REFPTR);
}

void gen_gc_collect(
    VersionInst ver, 
    CodeGenState st,
    IRInstr instr,
    CodeBlock as
)
{
    extern (C) void op_gc_collect(CallCtx callCtx, uint32_t heapSize)
    {
        auto vm = callCtx.vm;
        vm.setCallCtx(callCtx);

        writeln("triggering gc");

        gcCollect(vm, heapSize);

        vm.setCallCtx(null);
    }

    // Get the string pointer
    auto heapSizeOpnd = st.getWordOpnd(as, instr, 0, 64, X86Opnd.NONE, true, false);

    // TODO: spill regs, may GC

    as.pushJITRegs();

    // Call the host throwExc function
    as.ptr(cargRegs[0], st.callCtx);
    as.mov(cargRegs[1].opnd, heapSizeOpnd);
    as.ptr(scrRegs[0], &op_gc_collect);
    as.call(scrRegs[0]);

    as.popJITRegs();
}

void gen_get_global(
    VersionInst ver,
    CodeGenState st,
    IRInstr instr,
    CodeBlock as
)
{
    auto vm = st.callCtx.vm;

    // Name string (D string)
    auto strArg = cast(IRString)instr.getArg(0);
    assert (strArg !is null);
    auto nameStr = strArg.str;

    // Lookup the property index in the class
    // if the property slot doesn't exist, it will be allocated
    auto globalMap = cast(ObjMap)obj_get_map(vm.globalObj);
    assert (globalMap !is null);
    auto propIdx = globalMap.getPropIdx(nameStr, false);

    // If the property was not found
    if (propIdx is uint32.max)
    {
        // Initialize the property, this may extend the global object
        setProp(vm, vm.globalObj, nameStr, ValuePair(MISSING, Type.CONST));
        propIdx = globalMap.getPropIdx(nameStr, false);
        assert (propIdx !is uint32.max);
    }

    extern (C) static CodePtr hostGetProp(
        CallCtx callCtx,
        IRInstr instr,
        immutable(wchar)* nameChars,
        size_t nameLen
    )
    {
        auto vm = callCtx.vm;

        auto propName = nameChars[0..nameLen];
        auto propVal = getProp(
            vm,
            vm.globalObj,
            propName
        );

        if (propVal.word == MISSING && propVal.type == Type.CONST)
        {
            return throwError(
                vm,
                callCtx,
                instr,
                null,
                "TypeError",
                "global property not defined \"" ~ to!string(propName) ~ "\""
            );
        }

        vm.push(propVal);

        return null;
    }

    // TODO: spill all for potential host call 

    // Allocate the output operand
    auto outOpnd = st.getOutOpnd(as, instr, 64);

    // Get the global object pointer
    as.getMember!("VM.globalObj")(scrRegs[0], vmReg);

    // Get the global object size/capacity
    as.getField(scrRegs[1].reg(32), scrRegs[0], obj_ofs_cap(null));

    // Get the offset of the start of the word array
    auto wordOfs = obj_ofs_word(vm.globalObj, 0);

    // Define memory operands for the word and type values
    auto wordMem = X86Opnd(64, scrRegs[0], wordOfs + 8 * propIdx);
    auto typeMem = X86Opnd(8 , scrRegs[0], wordOfs + propIdx, 8, scrRegs[1]);

    // If the value is not "missing", skip the fallback code
    as.cmp(typeMem, X86Opnd(Type.CONST));
    as.jne(Label.SKIP);
    as.cmp(wordMem, X86Opnd(MISSING.int8Val));
    as.jne(Label.SKIP);

    // If the value is missing, call the host fallback code
    as.pushJITRegs();
    as.ptr(cargRegs[0], st.callCtx);
    as.ptr(cargRegs[1], instr);
    as.ptr(cargRegs[2], nameStr.ptr);
    as.mov(cargRegs[3].opnd, X86Opnd(nameStr.length));
    as.ptr(scrRegs[0], &hostGetProp);
    as.call(scrRegs[0].opnd);
    as.popJITRegs();

    // If an exception was thrown, jump to the exception handler
    as.cmp(cretReg.opnd, X86Opnd(0));
    as.je(Label.FALSE);
    as.jmp(cretReg.opnd);
    as.label(Label.FALSE);

    // Get the property value from the stack
    as.getWord(scrRegs[0], 0);
    as.getType(scrRegs[1].reg(8), 0);
    as.add(wspReg, Word.sizeof);
    as.add(tspReg, Type.sizeof);
    as.mov(outOpnd, scrRegs[0].opnd);
    st.setOutType(as, instr, scrRegs[1].reg(8));
    as.jmp(Label.DONE);

    // If skipping the fallback code
    as.label(Label.SKIP);

    // Set the output word
    if (outOpnd.isReg)
    {
        as.mov(outOpnd, wordMem);
    }
    else
    {
        as.mov(X86Opnd(scrRegs[2]), wordMem);
        as.mov(outOpnd, X86Opnd(scrRegs[2]));
    }

    // Set the type value
    as.mov(scrRegs[2].opnd(8), typeMem);
    st.setOutType(as, instr, scrRegs[2].reg(8));

    as.label(Label.DONE);
}


void gen_set_global(
    VersionInst ver, 
    CodeGenState st,
    IRInstr instr,
    CodeBlock as
)
{
    auto vm = st.callCtx.vm;

    // Name string (D string)
    auto strArg = cast(IRString)instr.getArg(0);
    assert (strArg !is null);
    auto nameStr = strArg.str;

    // Lookup the property index in the class
    auto globalMap = cast(ObjMap)obj_get_map(vm.globalObj);
    assert (globalMap !is null);
    auto propIdx = globalMap.getPropIdx(nameStr, false);

    // If the property was not found
    if (propIdx is uint32.max)
    {
        // Initialize the property, this may extend the global object
        setProp(vm, vm.globalObj, nameStr, ValuePair(MISSING, Type.CONST));
        propIdx = globalMap.getPropIdx(nameStr, false);
        assert (propIdx !is uint32.max);
    }

    // Allocate the input operand
    auto argOpnd = st.getWordOpnd(as, instr, 1, 64, scrRegs[0].opnd(64), true);

    // Get the global object pointer
    as.getMember!("VM.globalObj")(scrRegs[1], vmReg);

    // Get the global object size/capacity
    as.getField(scrRegs[2].reg(32), scrRegs[1], obj_ofs_cap(null));

    // Get the offset of the start of the word array
    auto wordOfs = obj_ofs_word(vm.globalObj, 0);

    // Set the word value
    auto wordMem = X86Opnd(64, scrRegs[1], wordOfs + 8 * propIdx);
    as.mov(wordMem, argOpnd);

    // Set the type value
    auto typeOpnd = st.getTypeOpnd(as, instr, 1, scrRegs[0].opnd(8), true);
    auto typeMem = X86Opnd(8, scrRegs[1], wordOfs + propIdx, 8, scrRegs[2]);
    as.mov(typeMem, typeOpnd);
}

void gen_get_str(
    VersionInst ver, 
    CodeGenState st,
    IRInstr instr,
    CodeBlock as
)
{
    extern (C) refptr getStr(CallCtx callCtx, refptr strPtr)
    {
        auto vm = callCtx.vm;
        vm.setCallCtx(callCtx);

        // Compute and set the hash code for the string
        auto hashCode = compStrHash(strPtr);
        str_set_hash(strPtr, hashCode);

        // Find the corresponding string in the string table
        auto str = getTableStr(vm, strPtr);

        vm.setCallCtx(null);

        return str;
    }

    // Get the string pointer
    auto opnd0 = st.getWordOpnd(as, instr, 0, 64, X86Opnd.NONE, true, false);

    // TODO: spill regs, may GC

    // Allocate the output operand
    auto outOpnd = st.getOutOpnd(as, instr, 64);

    as.pushJITRegs();

    // Call the fallback implementation
    as.ptr(cargRegs[0], st.callCtx);
    as.mov(cargRegs[1].opnd, opnd0);
    as.ptr(scrRegs[0], &getStr);
    as.call(scrRegs[0]);

    as.popJITRegs();

    // Store the output value into the output operand
    as.mov(outOpnd, X86Opnd(RAX));

    // The output is a reference pointer
    st.setOutType(as, instr, Type.REFPTR);
}

void gen_make_link(
    VersionInst ver, 
    CodeGenState st,
    IRInstr instr,
    CodeBlock as
)
{
    auto vm = st.callCtx.vm;

    auto linkArg = cast(IRLinkIdx)instr.getArg(0);
    assert (linkArg !is null);

    if (linkArg.linkIdx is NULL_LINK)
    {
        linkArg.linkIdx = vm.allocLink();

        vm.setLinkWord(linkArg.linkIdx, NULL);
        vm.setLinkType(linkArg.linkIdx, Type.REFPTR);
    }

    // Set the output value
    auto outOpnd = st.getOutOpnd(as, instr, 64);
    as.mov(outOpnd, X86Opnd(linkArg.linkIdx));

    // Set the output type
    st.setOutType(as, instr, Type.INT32);
}

void gen_set_link(
    VersionInst ver, 
    CodeGenState st,
    IRInstr instr,
    CodeBlock as
)
{
    // Get the link index operand
    auto idxReg = st.getWordOpnd(as, instr, 0, 64, scrRegs[0].opnd(64));
    assert (idxReg.isGPR);

    // Set the link word
    auto valWord = st.getWordOpnd(as, instr, 1, 64, scrRegs[1].opnd(64));
    as.getMember!("VM.wLinkTable")(scrRegs[2], vmReg);
    auto wordMem = X86Opnd(64, scrRegs[2], 0, Word.sizeof, idxReg.reg);
    as.mov(wordMem, valWord);

    // Set the link type
    auto valType = st.getTypeOpnd(as, instr, 0, scrRegs[1].opnd(8));
    as.getMember!("VM.tLinkTable")(scrRegs[2], vmReg);
    auto typeMem = X86Opnd(8, scrRegs[2], 0, Type.sizeof, idxReg.reg);
    as.mov(typeMem, valType);
}

void gen_get_link(
    VersionInst ver, 
    CodeGenState st,
    IRInstr instr,
    CodeBlock as
)
{
    // Get the link index operand
    auto idxReg = st.getWordOpnd(as, instr, 0, 64, scrRegs[0].opnd(64));
    assert (idxReg.isGPR);

    // Get the output operand
    auto outOpnd = st.getOutOpnd(as, instr, 64);

    // Read the link word
    as.getMember!("VM.wLinkTable")(scrRegs[1], vmReg);
    auto wordMem = X86Opnd(64, scrRegs[1], 0, Word.sizeof, idxReg.reg);
    as.mov(scrRegs[1].opnd(64), wordMem);
    as.mov(outOpnd, scrRegs[1].opnd(64));

    // Read the link type
    as.getMember!("VM.tLinkTable")(scrRegs[1], vmReg);
    auto typeMem = X86Opnd(8, scrRegs[1], 0, Type.sizeof, idxReg.reg);
    as.mov(scrRegs[1].opnd(8), typeMem);
    st.setOutType(as, instr, scrRegs[1].reg(8));
}

void gen_make_map(
    VersionInst ver, 
    CodeGenState st,
    IRInstr instr,
    CodeBlock as
)
{
    auto mapArg = cast(IRMapPtr)instr.getArg(0);
    assert (mapArg !is null);

    auto numPropArg = cast(IRConst)instr.getArg(1);
    assert (numPropArg !is null);

    // Allocate the map
    if (mapArg.map is null)
        mapArg.map = new ObjMap(st.callCtx.vm, numPropArg.int32Val);

    auto outOpnd = st.getOutOpnd(as, instr, 64);
    auto outReg = outOpnd.isReg? outOpnd.reg:scrRegs[0];

    as.ptr(outReg, mapArg.map);
    if (!outOpnd.isReg)
        as.mov(outOpnd, X86Opnd(outReg));

    // Set the output type
    st.setOutType(as, instr, Type.MAPPTR);
}

void gen_map_num_props(
    VersionInst ver,
    CodeGenState st,
    IRInstr instr,
    CodeBlock as
)
{
    extern (C) static uint32_t op_map_num_props(ObjMap map)
    {
        // Get the number of properties to allocate
        assert (map !is null, "map is null");
        return map.numProps;
    }

    // TODO: this won't GC, but spill C caller-save registers

    auto opnd0 = st.getWordOpnd(as, instr, 0, 64, X86Opnd.NONE, false, false);

    auto outOpnd = st.getOutOpnd(as, instr, 64);

    as.pushJITRegs();

    // Call the host function
    as.mov(cargRegs[0].opnd(64), opnd0);
    as.ptr(scrRegs[0], &op_map_num_props);
    as.call(scrRegs[0]);

    as.popJITRegs();

    // Store the output value into the output operand
    as.mov(outOpnd, X86Opnd(RAX));

    st.setOutType(as, instr, Type.INT32);
}

void gen_map_prop_idx(
    VersionInst ver, 
    CodeGenState st,
    IRInstr instr,
    CodeBlock as
)
{
    as.incStatCnt(&stats.numMapPropIdx, scrRegs[0]);

    extern (C) static uint32_t op_map_prop_idx(ObjMap map, refptr strPtr, bool allocField)
    {
        // Lookup the property index
        assert (map !is null, "map is null");
        return map.getPropIdx(strPtr, allocField);
    }

    // TODO: this won't GC, but spill C caller-save registers

    auto opnd0 = st.getWordOpnd(as, instr, 0, 64, X86Opnd.NONE, false, false);
    auto opnd1 = st.getWordOpnd(as, instr, 1, 64, X86Opnd.NONE, false, false);

    bool allocField;
    if (instr.getArg(2) is IRConst.trueCst)
        allocField = true;
    else if (instr.getArg(2) is IRConst.falseCst)
        allocField = false;
    else
        assert (false);

    auto outOpnd = st.getOutOpnd(as, instr, 64);

    as.pushJITRegs();

    // Call the host function
    as.mov(cargRegs[0].opnd(64), opnd0);
    as.mov(cargRegs[1].opnd(64), opnd1);
    as.mov(cargRegs[2].opnd(64), X86Opnd(allocField? 1:0));
    as.ptr(scrRegs[0], &op_map_prop_idx);
    as.call(scrRegs[0]);

    as.popJITRegs();

    // Store the output value into the output operand
    as.mov(outOpnd, X86Opnd(RAX));

    st.setOutType(as, instr, Type.INT32);
}

void gen_map_prop_name(
    VersionInst ver, 
    CodeGenState st,
    IRInstr instr,
    CodeBlock as
)
{
    extern (C) static refptr op_map_prop_name(
        CallCtx callCtx, 
        ObjMap map,
        uint32_t propIdx
    )
    {
        auto vm = callCtx.vm;
        vm.setCallCtx(callCtx);

        assert (map !is null, "map is null");
        auto propName = map.getPropName(propIdx);

        auto str = (propName !is null)? getString(vm, propName):null;

        vm.setCallCtx(null);

        return str;
    }

    // TODO: spill all, this may GC

    auto opnd0 = st.getWordOpnd(as, instr, 0, 64, X86Opnd.NONE, false, false);
    auto opnd1 = st.getWordOpnd(as, instr, 1, 32, X86Opnd.NONE, false, false);

    auto outOpnd = st.getOutOpnd(as, instr, 64);

    as.pushJITRegs();

    // Call the host function
    as.ptr(cargRegs[0], st.callCtx);
    as.mov(cargRegs[1].opnd(64), opnd0);
    as.mov(cargRegs[2].opnd(32), opnd1);
    as.ptr(scrRegs[0], &op_map_prop_name);
    as.call(scrRegs[0]);

    as.popJITRegs();

    // Store the output value into the output operand
    as.mov(outOpnd, X86Opnd(RAX));

    st.setOutType(as, instr, Type.REFPTR);
}

void gen_new_clos(
    VersionInst ver, 
    CodeGenState st,
    IRInstr instr,
    CodeBlock as
)
{
    extern (C) static refptr op_new_clos(
        CallCtx callCtx,
        IRFunction fun, 
        ObjMap closMap, 
        ObjMap protMap
    )
    {
        auto vm = callCtx.vm;
        vm.setCallCtx(callCtx);

        // If the function has no entry point code
        if (fun.entryCode is null)
        {
            // Store the entry code pointers
            fun.entryCode = getEntryStub(vm, false);
            fun.ctorCode = getEntryStub(vm, true);
            assert (fun.entryCode !is fun.ctorCode);
        }

        // Allocate the closure object
        auto closPtr = GCRoot(
            vm,
            newClos(
                vm, 
                closMap,
                vm.funProto,
                cast(uint32)fun.ast.captVars.length,
                fun
            )
        );

        // Allocate the prototype object
        auto objPtr = GCRoot(
            vm,
            newObj(
                vm, 
                protMap,
                vm.objProto
            )
        );

        // Set the "prototype" property on the closure object
        setProp(
            vm,
            closPtr.ptr,
            "prototype"w,
            objPtr.pair
        );

        assert (
            clos_get_next(closPtr.ptr) == null,
            "closure next pointer is not null"
        );

        //writeln("final clos ptr: ", closPtr.ptr);

        vm.setCallCtx(null);

        return closPtr.ptr;
    }

    // TODO: make sure regs are properly spilled, this may trigger GC
    // c arg regs may also overlap allocated regs, args should be on stack

    auto funArg = cast(IRFunPtr)instr.getArg(0);
    assert (funArg !is null);

    auto closMapOpnd = st.getWordOpnd(as, instr, 1, 64, X86Opnd.NONE, false, false);
    auto protMapOpnd = st.getWordOpnd(as, instr, 2, 64, X86Opnd.NONE, false, false);

    as.pushJITRegs();

    as.ptr(cargRegs[0], st.callCtx);
    as.ptr(cargRegs[1], funArg.fun);
    as.mov(cargRegs[2].opnd(64), closMapOpnd);
    as.mov(cargRegs[3].opnd(64), protMapOpnd);
    as.ptr(scrRegs[0], &op_new_clos);
    as.call(scrRegs[0]);

    as.popJITRegs();

    auto outOpnd = st.getOutOpnd(as, instr, 64);
    as.mov(outOpnd, X86Opnd(cretReg));

    st.setOutType(as, instr, Type.REFPTR);
}

void gen_print_str(
    VersionInst ver, 
    CodeGenState st,
    IRInstr instr,
    CodeBlock as
)
{
    extern (C) static void printStr(refptr strPtr)
    {
        // Extract a D string
        auto str = extractStr(strPtr);

        // Print the string to standard output
        write(str);
    }

    auto strOpnd = st.getWordOpnd(as, instr, 0, 64, X86Opnd.NONE, false, false);

    as.pushRegs();

    as.mov(cargRegs[0].opnd(64), strOpnd);
    as.ptr(scrRegs[0], &printStr);
    as.call(scrRegs[0].opnd(64));

    as.popRegs();
}

void gen_get_time_ms(
    VersionInst ver, 
    CodeGenState st,
    IRInstr instr,
    CodeBlock as
)
{
    extern (C) static int32 op_get_time_ms()
    {
        return cast(int32_t)Clock.currAppTick().msecs();
    }

    // FIXME: don't push RAX
    as.pushJITRegs();

    as.ptr(scrRegs[0], &op_get_time_ms);
    as.call(scrRegs[0].opnd(64));

    as.popJITRegs();

    auto outOpnd = st.getOutOpnd(as, instr, 64);
    as.mov(outOpnd, X86Opnd(RAX));

    st.setOutType(as, instr, Type.INT32);
}

void gen_get_ast_str(
    VersionInst ver,
    CodeGenState st,
    IRInstr instr,
    CodeBlock as
)
{
    extern (C) static refptr op_get_ast_str(CallCtx callCtx, refptr closPtr)
    {
        auto vm = callCtx.vm;
        vm.setCallCtx(callCtx);

        assert (
            refIsLayout(closPtr, LAYOUT_CLOS),
            "invalid closure object"
        );

        auto fun = getClosFun(closPtr);

        auto str = fun.ast.toString();
        auto strObj = getString(vm, to!wstring(str));

        vm.setCallCtx(null);

        return strObj;
    }

    // TODO: spill all for GC

    auto opnd0 = st.getWordOpnd(as, instr, 0, 64, X86Opnd.NONE, false, false);

    as.pushJITRegs();

    as.ptr(cargRegs[0], st.callCtx);
    as.mov(cargRegs[1].opnd, opnd0);
    as.ptr(scrRegs[0], &op_get_ast_str);
    as.call(scrRegs[0].opnd);

    as.popJITRegs();

    auto outOpnd = st.getOutOpnd(as, instr, 64);
    as.mov(outOpnd, X86Opnd(RAX));
}

/*
extern (C) void op_get_ir_str(VM vm, IRInstr instr)
{
    auto funArg = vm.getArgVal(instr, 0);

    assert (
        funArg.type == Type.REFPTR && valIsLayout(funArg.word, LAYOUT_CLOS),
        "invalid closure object"
    );

    auto fun = getClosFun(funArg.word.ptrVal);

    // If the function is not yet compiled, compile it now
    if (fun.entryBlock is null)
        astToIR(fun.ast, fun);

    auto str = fun.toString();
    auto strObj = getString(vm, to!wstring(str));

    vm.setSlot(
        instr.outSlot,
        Word.ptrv(strObj),
        Type.REFPTR
    );
}
*/

void gen_load_lib(
<<<<<<< HEAD
    VersionInst ver, 
=======
    VersionInst ver,
>>>>>>> d8d45934
    CodeGenState st,
    IRInstr instr,
    CodeBlock as
)
{
<<<<<<< HEAD
    /*
    extern (C) static void op_load_lib(VM vm, IRInstr instr)
    {
        // Library to load (JS string)
        auto strPtr = vm.getArgStr(instr, 0);

        // Library to load (D string)
        auto libname = extractStr(strPtr);

        // String must be null terminated
        libname ~= '\0';

        auto lib = dlopen(libname.ptr, RTLD_LAZY | RTLD_LOCAL);

        if (lib is null)
            return throwError(vm, instr, "RuntimeError", to!string(dlerror()));

        vm.setSlot(
            instr.outSlot,
            Word.ptrv(cast(rawptr)lib),
            Type.RAWPTR
        );
    }
    */

    // TODO: implement this. I suggest calling the extern (C) function for simplicity.
    // see gen_map_num_props
    assert (false);




=======

    extern (C) static CodePtr op_load_lib(
        CallCtx callCtx,
        IRInstr instr
    )
    {
        auto vm = callCtx.vm;

        // Library to load (JS string)
        auto strPtr = vm.getArgStr(instr, 0);

        // Library to load (D string)
        auto libname = extractStr(strPtr);

        // String must be null terminated
        libname ~= '\0';

        auto lib = dlopen(libname.ptr, RTLD_LAZY | RTLD_LOCAL);

        if (lib is null)
        {
            return throwError(
                vm,
                callCtx,
                instr,
                null,
                "RuntimeError",
                to!string(dlerror())
            );
        }

        vm.push(Word.ptrv(cast(rawptr)lib), Type.RAWPTR);

        return null;

    }

    auto outOpnd = st.getOutOpnd(as, instr, 64);

    as.pushJITRegs();
    as.ptr(cargRegs[0], st.callCtx);
    as.ptr(cargRegs[1], instr);
    as.ptr(scrRegs[0], &op_load_lib);
    as.call(scrRegs[0].opnd);
    as.popJITRegs();

    // If an exception was thrown, jump to the exception handler
    as.cmp(cretReg.opnd, X86Opnd(0));
    as.je(Label.FALSE);
    as.jmp(cretReg.opnd);
    as.label(Label.FALSE);

    // Get the lib handle from the stack
    as.getWord(scrRegs[0], 0);
    as.add(wspReg, Word.sizeof);
    as.add(tspReg, Type.sizeof);
    as.mov(outOpnd, scrRegs[0].opnd);
    st.setOutType(as, instr, Type.RAWPTR);
>>>>>>> d8d45934

}

void gen_close_lib(
<<<<<<< HEAD
    VersionInst ver, 
=======
    VersionInst ver,
>>>>>>> d8d45934
    CodeGenState st,
    IRInstr instr,
    CodeBlock as
)
{
<<<<<<< HEAD
    /*
    extern (C) static void op_close_lib(VM vm, IRInstr instr)
    {
        auto libArg = vm.getArgVal(instr, 0);

        assert (
            libArg.type == Type.RAWPTR,
            "invalid rawptr value"
        );

        if (dlclose(libArg.word.ptrVal) != 0)
             return throwError(vm, instr, "RuntimeError", "could not close lib.");
    }
    */

    // TODO: implement this. I suggest calling the extern (C) function for simplicity.
    // see gen_map_num_props
    assert (false);




=======

    extern (C) static CodePtr op_close_lib(
        CallCtx callCtx,
        IRInstr instr
    )
    {
        auto vm = callCtx.vm;
        auto libArg = vm.getArgVal(instr, 0);

        assert (
            libArg.type == Type.RAWPTR,
            "invalid rawptr value"
        );

        if (dlclose(libArg.word.ptrVal) != 0)
        {
            return throwError(
                vm,
                callCtx,
                instr,
                null,
                "RuntimeError",
                "Could not close lib."
            );
        }

        return null;
    }

    as.pushJITRegs();
    as.ptr(cargRegs[0], st.callCtx);
    as.ptr(cargRegs[1], instr);
    as.ptr(scrRegs[0], &op_close_lib);
    as.call(scrRegs[0].opnd);
    as.popJITRegs();

    // If an exception was thrown, jump to the exception handler
    as.cmp(cretReg.opnd, X86Opnd(0));
    as.je(Label.FALSE);
    as.jmp(cretReg.opnd);
    as.label(Label.FALSE);
>>>>>>> d8d45934

}

void gen_get_sym(
<<<<<<< HEAD
    VersionInst ver, 
=======
    VersionInst ver,
>>>>>>> d8d45934
    CodeGenState st,
    IRInstr instr,
    CodeBlock as
)
{
<<<<<<< HEAD
    /*
    extern (C) static void op_get_sym(VM vm, IRInstr instr)
    {
        auto libArg = vm.getArgVal(instr, 0);

        assert (
            libArg.type == Type.RAWPTR,
            "invalid rawptr value"
        );

        // Symbol name (D string)
        auto strArg = cast(IRString)instr.getArg(1);
        assert (strArg !is null);   
        auto symname = to!string(strArg.str);

        // String must be null terminated
        symname ~= '\0';

        auto sym = dlsym(libArg.word.ptrVal, symname.ptr);

        if (sym is null)
            return throwError(vm, instr, "RuntimeError", to!string(dlerror()));

        vm.setSlot(
            instr.outSlot,
            Word.ptrv(cast(rawptr)sym),
            Type.RAWPTR
        );
    }
    */

    // TODO: implement this. I suggest calling the extern (C) function for simplicity.
    // see gen_map_num_props
    assert (false);




}

void gen_call_ffi(
    VersionInst ver, 
    CodeGenState st,
    IRInstr instr,
    CodeBlock as
)
{
    assert (false, "LOL, call_ffi isn't implemented in the new JIT yet");

    // TODO: move arguments from the stack into the proper cargRegs and C
    // stack locations







    // TODO: request that code be generated for the call continuation block
    // see genCallBranch. Note that FFI calls won't throw exceptions, but they
    // still need an exception handler for proper exception catching when they
    // are inside a try block.

    // TODO: after the C call, need to put the return value and type into
    // retWordReg/retTypeReg and jump to the call continuation block
}
=======

    extern (C) static CodePtr op_get_sym(
        CallCtx callCtx,
        IRInstr instr
    )
    {

        auto vm = callCtx.vm;
        auto libArg = vm.getArgVal(instr, 0);

        assert (
            libArg.type == Type.RAWPTR,
            "invalid rawptr value"
        );

        // Symbol name (D string)
        auto strArg = cast(IRString)instr.getArg(1);
        assert (strArg !is null);
        auto symname = to!string(strArg.str);

        // String must be null terminated
        symname ~= '\0';

        auto sym = dlsym(libArg.word.ptrVal, symname.ptr);

        if (sym is null)
        {
            return throwError(
                vm,
                callCtx,
                instr,
                null,
                "RuntimeError",
                to!string(dlerror())
            );
        }

        vm.push(Word.ptrv(cast(rawptr)sym), Type.RAWPTR);

        return null;
    }

    auto outOpnd = st.getOutOpnd(as, instr, 64);

    as.pushJITRegs();
    as.ptr(cargRegs[0], st.callCtx);
    as.ptr(cargRegs[1], instr);
    as.ptr(scrRegs[0], &op_get_sym);
    as.call(scrRegs[0].opnd);
    as.popJITRegs();

    // If an exception was thrown, jump to the exception handler
    as.cmp(cretReg.opnd, X86Opnd(0));
    as.je(Label.FALSE);
    as.jmp(cretReg.opnd);
    as.label(Label.FALSE);

    // Get the sym handle from the stack
    as.getWord(scrRegs[0], 0);
    as.add(wspReg, Word.sizeof);
    as.add(tspReg, Type.sizeof);
    as.mov(outOpnd, scrRegs[0].opnd);
    st.setOutType(as, instr, Type.RAWPTR);

}

// Mappings for arguments/return values
Type[string] typeMap;

static this()
{
    typeMap = [
        "i8" : Type.INT32,
        "i16" : Type.INT32,
        "i32" : Type.INT32,
        "i64" : Type.INT64,
        "f64" : Type.FLOAT64,
        "*" : Type.RAWPTR
    ];
}

void gen_call_ffi(
    VersionInst ver,
    CodeGenState st,
    IRInstr instr,
    CodeBlock as
)
{

    auto vm = st.callCtx.vm;

    // Get the function signature
    auto sigStr = cast(IRString)instr.getArg(1);
    assert (sigStr !is null, "null sigStr in call_ffi.");
    auto typeinfo = to!string(sigStr.str);
    auto types = split(typeinfo, ",");

    // Track register usage for args
    auto iArgIdx = 0;
    auto fArgIdx = 0;

    // Return type of the FFI call
    auto retType = types[0];

    // Argument types the call expects
    auto argTypes = types[1..$];

    // outOpnd
    auto outOpnd = st.getOutOpnd(as, instr, 64);

    // The number of args actually passed
    auto argCount = cast(uint32_t)instr.numArgs - 2;
    assert(argTypes.length == argCount, "Incorrect arg count in call_ffi.");

    as.pushJITRegs();

    // x86Opnd for args
    X86Opnd argOpnd;

    // Indices of arguments to be pushed on the stack
    size_t stackArgs[];

    // Set up arguments
    for (size_t idx = 0; idx < argCount; ++idx)
    {
        // Either put the arg in the appropriate register
        // or set it to be pushed to the stack later
        if (argTypes[idx] == "f64" && fArgIdx < cfpArgRegs.length)
        {
            argOpnd = st.getWordOpnd(as, instr, idx + 2, 64, scrRegs[0].opnd(64), true);
            as.movq(X86Opnd(cfpArgRegs[fArgIdx++]), argOpnd);
        }
        else if (argTypes[idx] != "f64" && iArgIdx < cargRegs.length)
        {
            argOpnd = st.getWordOpnd(as, instr, idx + 2, 64, scrRegs[0].opnd(64), true);
            as.mov(X86Opnd(cargRegs[iArgIdx++]), argOpnd);
        }
        else
        {
            stackArgs ~= idx;
        }
    }

    // Make sure there is an even number of pushes
    if (stackArgs.length % 2 != 0)
        as.push(scrRegs[0]);

    // Push the stack arguments, in reverse order
    foreach_reverse (arg; stackArgs)
    {
        argOpnd = st.getWordOpnd(as, instr, arg + 2, 64, scrRegs[0].opnd(64), true);
        as.mov(X86Opnd(scrRegs[0]), argOpnd);
        as.push(scrRegs[0]);
    }

    // Pointer to function to call
    auto funArg = st.getWordOpnd(as, instr, 0, 64, scrRegs[0].opnd(64), false);

    // call the function
    as.mov(X86Opnd(scrRegs[0]), funArg);
    as.call(scrRegs[0].opnd);

    // Send return value/type
    if (retType == "f64")
    {
        as.movq(outOpnd, X86Opnd(XMM0));
        st.setOutType(as, instr, typeMap[retType]);
    }
    else if (retType == "void")
    {
        as.mov(outOpnd, X86Opnd(UNDEF.int8Val));
        st.setOutType(as, instr, Type.CONST);
    }
    else
    {
        as.mov(outOpnd, X86Opnd(RAX));
        st.setOutType(as, instr, typeMap[retType]);
    }

    // Pop the stack arguments
    foreach (idx; stackArgs)
        as.pop(scrRegs[1]);

    // Make sure there is an even number of pops
    if (stackArgs.length % 2 != 0)
        as.pop(scrRegs[1]);

    as.popJITRegs();

    // Request a branch object for the continuation
    auto contBranch = getBranchEdge(
        as,
        instr.getTarget(0),
        st,
        false
    );

    contBranch.markStart(as);

    // Generate the continuation branch edge code
    contBranch.genCode(as, st);

    ver.genCallBranch(
        st,
        instr,
        as,
        delegate void(
            CodeBlock as,
            VM vm,
            CodeFragment target0,
            CodeFragment target1,
            BranchShape shape
        )
        {
            // Jump to the function entry block
            jmp32Ref(as, vm, contBranch);
        },
        false
    );

}
>>>>>>> d8d45934
<|MERGE_RESOLUTION|>--- conflicted
+++ resolved
@@ -2539,7 +2539,7 @@
 
     as.pushJITRegs();
 
-    as.printStr("alloc bailout ***");
+    //as.printStr("alloc bailout ***");
 
     // Call the fallback implementation
     as.ptr(cargRegs[0], st.callCtx);
@@ -2547,7 +2547,7 @@
     as.ptr(RAX, &allocFallback);
     as.call(RAX);
 
-    as.printStr("alloc bailout done ***");
+    //as.printStr("alloc bailout done ***");
 
     as.popJITRegs();
 
@@ -3293,51 +3293,12 @@
 */
 
 void gen_load_lib(
-<<<<<<< HEAD
-    VersionInst ver, 
-=======
     VersionInst ver,
->>>>>>> d8d45934
-    CodeGenState st,
-    IRInstr instr,
-    CodeBlock as
-)
-{
-<<<<<<< HEAD
-    /*
-    extern (C) static void op_load_lib(VM vm, IRInstr instr)
-    {
-        // Library to load (JS string)
-        auto strPtr = vm.getArgStr(instr, 0);
-
-        // Library to load (D string)
-        auto libname = extractStr(strPtr);
-
-        // String must be null terminated
-        libname ~= '\0';
-
-        auto lib = dlopen(libname.ptr, RTLD_LAZY | RTLD_LOCAL);
-
-        if (lib is null)
-            return throwError(vm, instr, "RuntimeError", to!string(dlerror()));
-
-        vm.setSlot(
-            instr.outSlot,
-            Word.ptrv(cast(rawptr)lib),
-            Type.RAWPTR
-        );
-    }
-    */
-
-    // TODO: implement this. I suggest calling the extern (C) function for simplicity.
-    // see gen_map_num_props
-    assert (false);
-
-
-
-
-=======
-
+    CodeGenState st,
+    IRInstr instr,
+    CodeBlock as
+)
+{
     extern (C) static CodePtr op_load_lib(
         CallCtx callCtx,
         IRInstr instr
@@ -3395,46 +3356,15 @@
     as.add(tspReg, Type.sizeof);
     as.mov(outOpnd, scrRegs[0].opnd);
     st.setOutType(as, instr, Type.RAWPTR);
->>>>>>> d8d45934
-
 }
 
 void gen_close_lib(
-<<<<<<< HEAD
-    VersionInst ver, 
-=======
     VersionInst ver,
->>>>>>> d8d45934
-    CodeGenState st,
-    IRInstr instr,
-    CodeBlock as
-)
-{
-<<<<<<< HEAD
-    /*
-    extern (C) static void op_close_lib(VM vm, IRInstr instr)
-    {
-        auto libArg = vm.getArgVal(instr, 0);
-
-        assert (
-            libArg.type == Type.RAWPTR,
-            "invalid rawptr value"
-        );
-
-        if (dlclose(libArg.word.ptrVal) != 0)
-             return throwError(vm, instr, "RuntimeError", "could not close lib.");
-    }
-    */
-
-    // TODO: implement this. I suggest calling the extern (C) function for simplicity.
-    // see gen_map_num_props
-    assert (false);
-
-
-
-
-=======
-
+    CodeGenState st,
+    IRInstr instr,
+    CodeBlock as
+)
+{
     extern (C) static CodePtr op_close_lib(
         CallCtx callCtx,
         IRInstr instr
@@ -3475,90 +3405,15 @@
     as.je(Label.FALSE);
     as.jmp(cretReg.opnd);
     as.label(Label.FALSE);
->>>>>>> d8d45934
-
 }
 
 void gen_get_sym(
-<<<<<<< HEAD
-    VersionInst ver, 
-=======
     VersionInst ver,
->>>>>>> d8d45934
-    CodeGenState st,
-    IRInstr instr,
-    CodeBlock as
-)
-{
-<<<<<<< HEAD
-    /*
-    extern (C) static void op_get_sym(VM vm, IRInstr instr)
-    {
-        auto libArg = vm.getArgVal(instr, 0);
-
-        assert (
-            libArg.type == Type.RAWPTR,
-            "invalid rawptr value"
-        );
-
-        // Symbol name (D string)
-        auto strArg = cast(IRString)instr.getArg(1);
-        assert (strArg !is null);   
-        auto symname = to!string(strArg.str);
-
-        // String must be null terminated
-        symname ~= '\0';
-
-        auto sym = dlsym(libArg.word.ptrVal, symname.ptr);
-
-        if (sym is null)
-            return throwError(vm, instr, "RuntimeError", to!string(dlerror()));
-
-        vm.setSlot(
-            instr.outSlot,
-            Word.ptrv(cast(rawptr)sym),
-            Type.RAWPTR
-        );
-    }
-    */
-
-    // TODO: implement this. I suggest calling the extern (C) function for simplicity.
-    // see gen_map_num_props
-    assert (false);
-
-
-
-
-}
-
-void gen_call_ffi(
-    VersionInst ver, 
-    CodeGenState st,
-    IRInstr instr,
-    CodeBlock as
-)
-{
-    assert (false, "LOL, call_ffi isn't implemented in the new JIT yet");
-
-    // TODO: move arguments from the stack into the proper cargRegs and C
-    // stack locations
-
-
-
-
-
-
-
-    // TODO: request that code be generated for the call continuation block
-    // see genCallBranch. Note that FFI calls won't throw exceptions, but they
-    // still need an exception handler for proper exception catching when they
-    // are inside a try block.
-
-    // TODO: after the C call, need to put the return value and type into
-    // retWordReg/retTypeReg and jump to the call continuation block
-}
-=======
-
+    CodeGenState st,
+    IRInstr instr,
+    CodeBlock as
+)
+{
     extern (C) static CodePtr op_get_sym(
         CallCtx callCtx,
         IRInstr instr
@@ -3646,7 +3501,6 @@
     CodeBlock as
 )
 {
-
     auto vm = st.callCtx.vm;
 
     // Get the function signature
@@ -3779,4 +3633,3 @@
     );
 
 }
->>>>>>> d8d45934
