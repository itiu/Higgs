Conference deadlines:
- DLS 2013      June 8, 2013
- VMIL 2013     ~August 2013
- CGO 2014      ~September 2013
- CC 2014       Oct 4, Oct 11 2013
- PLDI 2014     Nov 8, Nov 15 2013
- VEE 2014      ~November 2013

------------------------------------------------------------------------------

Misc improvements

FIXME: bug in JIT heap_alloc op

TODO: return support for new? 
- may speed up 3d-cube, 3d-raytrace, earley-boyer significantly
- can have out of line case, need to compare ret val, get this val
- should ideally get word and type opnds before testing opcode
  - need more tmp regs, alloc for specific purposes

TODO: reg alloc... Can we make simple improvements?
- Alloc regs to phi nodes first, then map their args to the same regs
- Get stats for benchmarks before implementing this

TODO: asm peephole, move exported labels if a direct jump follows?
- Move exported label after jump if there are no refs to it

TODO: --jit_trace
- trace entry and bailout in/out of specific functions

TODO: take a look at Mozilla regression tests
http://hg.mozilla.org/mozilla-central/file/8c5a94ba1096/js/src/jit-test/

<<<<<<< HEAD
TODO: IRLinkIdx, is that necessary? Could we just have IRRefPtr?
- Replace IRFunPtr also?
=======
TODO: simple wav PCM output support, lib/pcm.js?
>>>>>>> 026679e4

TODO: IR, attach branch descs to branch instructions instead of pred blocks?
- examine use cases

FIXME: shootout/hash2, class capacity exceeded

Note: most JIT improvements are moot if we rewrite the JIT!

------------------------------------------------------------------------------

Oct 11th: CC Paper Submission Deadline
- 20 page limit, LNCS format

Final paper corrections
- Can you submit early, re-submit updates/fixes?

Oct 4th: CC Abstract Submission Deadline

Sept 31st goal: have paper mostly written & edited

TODO: submit abstract on EasyChair

TODO: write abtract

------------------------------------------------------------------------------

Sept 11th goal: have gathered some perf data, demonstrate gains from versioning

TODO: typeProp improves upon versioning results on 3d-cube, why?

TODO: test --jit_typeprop with ./benchmark.py






[DONE] TODO: use typeMap in IsTypeOp

[PASS] FIXME: programs/sunspider/crypto-aes
- Nondeterministic behavior, decryptedText.length varies between runs
- Does it work with --jit_disable? Same number of interp cycles, same string length?
- Nope!
- Problem with interpreter u16 load/store semantics?
  - Not load, check if store changes value
  - Store: value properly truncated, but u32 always different
- Why are the int32 values not always the same...
- Nondeterminism comes from usage of date, but length should be the same as V8...
- Faulty regexp implementation may be at fault, skip for now

[DONE] TODO: test typeProp with ./benchmark.py

[DONE] TODO: store typeMap on CodeGenCtx

[DONE] TODO: examine typeProp code, do transfer functions all make sense?
- Found one bug

[DONE] TODO: email Marc, notes:
- Added type test breakout by type
- Tried tweaking inlining heuristics to further reduce type tests, not very successful
- Began implementing intraprocedural representation analysis, based on SCCP
- Will add command-line flag to enable analysis

[DONE] TODO: test --jit_typeprop
./benchmark.py --higgs_cmd="./higgs --stats --jit_typeprop"
./benchmark.py --higgs_cmd="./higgs --stats --jit_maxvers=0 --jit_typeprop"

[DONE] TODO: add command-line option to enable type prop, --jit_typeprop

[DONE] TODO: complete type prop implementation

[DONE] TODO: document csv module, example

[DONE] TODO: begin work on intraprocedural representation analysis (SCCP)
- ir/typeprop.d
- Same type model as backend
- Must be able to gain info from type tests
- Fixed-point

[DONE] TODO: read_i8, read_i16, notify Tom
- Ask to use load_u32 for load_i32

[DONE] TODO: try inlining all the adds/subs/muls first
- 3d-raytrace is very sensitive to the inlining of arithmetic primitives
- Do it one-level only: make list of adds/subs/muls in CFG, inline them
- Does this reduce the number of type tests? Check effect with ./benchmark
- Before, growth factor 30x:
    is_i32: 2141245
    is_const: 20976
    exec time (ms): 1465
    comp time (ms): 402
    interp cycles: 1267749
    code size (bytes): 138314
    is_rawptr: 35
    call bailouts: 7
    is_i64: 1
    type tests: 3717303
    unjit instrs: 5992
    ret bailouts: 8
    is_refptr: 291458
    is_f64: 10210
- After, growth factor 30x:
    is_i32: 2136726
    is_const: 20977
    exec time (ms): 1485
    comp time (ms): 425
    interp cycles: 1270943
    code size (bytes): 139407
    is_rawptr: 35
    call bailouts: 7
    is_i64: 1
    type tests: 3712645
    unjit instrs: 5997
    ret bailouts: 8
    is_refptr: 291435
    is_f64: 10199
- Doesn't do much!

[DONE] TODO: try smaller growth factor for just primitives, eg: 3x
- Still many type tests to eliminate
- Unfortunately doesn't help at all

[DONE] TODO: copy over Tachyon SCCP code into ir/typeprop.d, create bare module

[DONE] TODO: breakout of specific kinds of type tests with counts

[DONE] TODO: try scrapping min call frac heuristic
- See effect on global type tests, code size, exec time
- Before, budget 3x
    exec time (ms): 621
    comp time (ms): 133
    interp cycles: 675989
    code size (bytes): 108567
    call bailouts: 0
    type tests: 7957747
    unjit instrs: 0
    ret bailouts: 0
- Before, budget 40x
    exec time (ms): 880
    comp time (ms): 235
    interp cycles: 1270519
    code size (bytes): 142653
    call bailouts: 0
    type tests: 3540466
    unjit instrs: 5998
    ret bailouts: 0
- After, budget 3x, frac 50
    exec time (ms): 681
    comp time (ms): 142
    interp cycles: 662441
    code size (bytes): 109442
    call bailouts: 0
    type tests: 9063187
    unjit instrs: 7688
    ret bailouts: 0
- After, budget 10x, frac 50
    exec time (ms): 825
    comp time (ms): 249
    interp cycles: 879796
    code size (bytes): 133343
    call bailouts: 0
    type tests: 5866077
    unjit instrs: 8144
    ret bailouts: 0
- After, budget 40x, frac 50
    exec time (ms): 1091
    comp time (ms): 345
    interp cycles: 1240329
    code size (bytes): 153116
    call bailouts: 0
    type tests: 3693675
    unjit instrs: 6118
    ret bailouts: 0

[DONE] Meeting notes:
sort log_tests_3d_raytrace.txt | uniq -c | sort -n
- FP comparisons improved based on GCC
- Added CSV output to benchmarking script
  - For paper, command-line tools, latex csv package
- Discuss specific metrics to gather
  - currently: 
    - total generated code size
    - JIT compilation time (*JIT only*)
    - Total execution time including compilation
    - Number of type tests executed by the JIT
- Toutes les statistiques (incluant le temps d'exécution) devraient se faire
  mesurer lorsque le code s'est "stabilisé" (plus de nouvelles versions de BB).
  - Difficile a faire, invalidation de code pendant execution, somewhat incremental
- Dans l'article on pourra compléter avec des statistiques plus globales (incluant
  le temps de compilation, le temps passé dans l'interprète, etc).
  - I have usec counter, but lots of context-switching happens, won't be fully precise?
  - Could design timer mechanism based on state machine, events, count time in each state?
  - Could try using CPU cycle counter (but will include *some* OS context-switching noise
- Il ne faut pas perdre de vue qu'on doit découpler autant que possible l'étude
  du versionnement de BB de son implantation dans Higgs
  - Optimal case, compilation time is irrelevant?

[DONE] TODO: log JITTed type tests executed, examine what happens in 3d-raytrace
- needs inlining budget of ~20X to eliminate most type tests...
- can we annotate functions? how can we help this?
- can do JIT trace, see where types tested come from
- with 3x budget:
    3d-raytrace : is_i32 tests in rt_add and rt_lt
    3d-cube     : is_i32, is_f64 in add, lt, ge, some inlined in DrawLine
    earley-boyer: se, getProp, setProp, all uninlined
    still many calls to uninlined primitives
- with 40x budget: 
    3d-raytrace : is_i32, is_f64 Triangle.prototype.intersect, many getProp, still some rt_lt, rt_ns
    3d-cube     : almost all is_i32 and is_f64 in drawline. Why are these not all eliminated???
    earley-boyer: many in getProp, ns, some inlined

[DONE] TODO: benchmarking script, add cmd line options for higgs CMD, csv out file
- Keep default command
- Does Python have some option parsing module?

[DONE] TODO: look into CSV command-line tools
- transpose, concat, etc
- use python CSV package, program util fns

[DONE] TODO: look into CSV to latex tool
\documentclass{article}
\usepackage{csvsimple}
\begin{document}
\csvautotabular{scientists.csv}
\end{document}

[DONE] TODO: benchmarking script, generate CSV output

[DONE] TODO: get updated stats
exec time (ms): 1004
comp time (ms): 234
interp cycles: 675941
code size (bytes): 108613
call bailouts: 0
type tests: 7958803
unjit instrs: 0
ret bailouts: 0

[DONE] FIXME: growth factor issue, functions grow at every invalidation

[DONE] TODO: use "growth factor" based on initial size for inlining budget
- Special provision for small functions
- Allow 3x, shrinkage after peephole

[DONE] TODO: sort call sites by exec frequency for inlining
- Go through call sites, find most executed eligible call site
  - implement in separate function
  - could check caller and callee size at the same time
- Eliminates need for current min frequency heuristic
- Log performance before and after
- Keep minimum call threshold for inlining, useful for primitives

[DONE] TODO: threshold on block stubs before immediately invalidating
- Might save compilation time, allow for more useful profiling

[DONE] TODO: get mean exec times and type tests
exec time (ms): 1146
comp time (ms): 175
interp cycles: 801596
code size (bytes): 93926
call bailouts: 0
type tests: 7174455
unjit instrs: 7948
ret bailouts: 0

[DONE] TODO: benchmark script, geo mean of type tests, cut out decimals

[DONE] TODO: benchmarking script, display mean times (exec time (ms))

[DONE] TODO: stats, shorten names

[DONE] TODO: examine inlining decisions in bitwise-and, run with --nostdlib
- Way too many type tests!
- purportedly inlines rt_lt, rt_and, rt_add
- Need to look at ASM output
- The problem is that we're operating on global values!

[DONE] TODO: peephole opt for if_true of constant

[DONE] FIXME: 3d-raytrace segfaults with maxvers=0
./higgs --jit_maxvers=0 --jit_dumpinfo --stats programs/sunspider/3d-raytrace.js
- Crashes during GC, invalid ref?
  - Forwarding clearly integer or const value

[DONE] TODO: test nsieve-bits, 3d-cube, 3d-raytrace with maxvers=0

[DONE] FIXME: segfault with maxvers=1 on bitwise-and
./higgs --jit_maxvers=1 --stats programs/sunspider/bitops-bitwise-and.js
- crashes somewhere in stdlib?
entering fn: $rt_getPropObj(2D2F) (for_test(330C))
Segmentation fault (core dumped)
num blocks: 20
num versions: 21
compiling function $rt_getPropObj(2D2F)
compiling block: entry(3305) (execCount=252)
compiling block: for_test(330C) (execCount=801)
block cap hit: 1
compiling block: for_body(330D) (execCount=801)
entering fn: $rt_getPropObj(2D2F) (for_test(330C))
for_test(330C) ($rt_getPropObj(2D2F))
if_true true => for_body(330D), for_exit(330F)
for_body(330D) ($rt_getPropObj(2D2F))
$2 = call_prim "$rt_obj_get_next", <fun:$rt_obj_get_next(12F8)>, $1 => call_cont(331F)
entry(336D) ($rt_obj_get_next(12F8))
$0 = load_refptr $5, 0
Segmentation fault (core dumped)
Note: we're entering getPropObj mid-loop, at for_test, and the block cap is hit...
- Take a look at ASM dump!
- When we jump from the exported entry point, we don't load anything into r10
- Probably because we don't treat entry points like block transitions ****

[DONE] TODO: implement cap on number of block versions
- Add command-line options, jit_maxvers=n
- If we request things like known phi types, will get mismatch
  - Once we reach the vers limit, compile general version, will match all
- General vers can have custom regs, but no known types and values
  - Strip pred map of known types and values

[DONE] FIXME: issue, function entry contexts have no locals, will give perfect match score?
- Should have penalty if pred map has more entries than succ map?
- Or maybe do another scan for pred maps, check for missing info in succ

[DONE] TODO: CodeGenState.diff(that), distance function
- returns size_t, size_t.max if incompatible, 0 if perfect match
- Sums up penalties

[DONE] TODO: implement get_link instruction in JIT
- pre unjitted ops, 3d-raytrace: 59713, 3d-cube: 104491

[DONE] TODO: implement floating-point comparison instructions
- 3d-raytrace, 3d-cube dominated by FP comparisons
- use UCOMISD instruction
- Pre-opt times, 3d-cube: 1796ms, 3d-raytrace: 2193ms
- Time not really improved

[DONE] TODO: genBoolOut

[DONE] TODO: release target with no asserts for performance testing
- the -release flag disables assertions

[DONE] FIXME: 3d-cube segfaults with lt_f64
- Do we need to use JB, JA, etc? with UCOMISD?

[DONE] TODO: get_arr_proto JIT instr

------------------------------------------------------------------------------

Goal: perf gains on loop increment microbenchmark 

[DONE] FIXME: earley-boyer segfaults when run on its own
$40 = add_i32 $18, 1
jump => arg_test(18645)
$0 = lt_i32 $18, $92
$19 = get_arg $18
Segmentation fault
sc_list(13F29)
0
sc_list(13F29)
139998753980417

[DONE] FIXME: JIT bug wrt call_prim, crash on stdlib init

[DONE] TODO: optimize calling primitives by name
- Time improvement on all benchmarks, code size reduced
- Number of type tests not always reduced

[DONE] TODO: Record new stats for 3d-cube, 3d-raytrace, earley-boyer

3d-cube:
total execution time (ms): 1948
total compilation time (ms): 563
machine code generated (bytes): 240666
type tests executed: 8724951
unjitted instructions executed: 346907
call bailouts executed: 0
return bailouts executed: 2626
interpreter cycles executed: 1569272

3d-raytrace:
total execution time (ms): 2844
total compilation time (ms): 968
machine code generated (bytes): 405845
type tests executed: 23950271
unjitted instructions executed: 192498
call bailouts executed: 0
return bailouts executed: 2544
interpreter cycles executed: 1106456

earley-boyer:
total execution time (ms): 5775
total compilation time (ms): 822
machine code generated (bytes): 354933
type tests executed: 24255101
unjitted instructions executed: 473302
call bailouts executed: 4143
return bailouts executed: 266451
interpreter cycles executed: 3638773

[DONE] TODO: add Marc's microbenchmark to repo
programs/jit/loop_decr_sum.js

[DONE] TODO: blog about inlining
- perf
- basic heuristics
- making inlining more selective
- many bugs in 300 lines of code
- testing with interpreter only
  - interpreter is robust, easier to debug
- benchmark loop incr to 500M with and without inlining

[DONE] TODO: phi of phi peephole opt
- pred has phi and then jump, succ has one phi which uses our phi
- make our incoming jump to succ, pass phi arguments directly
- big incr down to 3.2s, 409 bytes

[DONE] TODO: Redundant jump peephole
- Block ends in a jump, successor has no phi nodes, successor has only one incoming
- Might enable further phi elimination. 7 phis before. 7 after, but some opts!
- big incr down to 4.3s, 412 bytes

[DONE] FIXME:
mov rbp, [qword r14 + 200];             49 8B AE C8 00 00 00
mov [byte r13 + 23], 0;                 41 C6 45 17 00
mov [qword r14 + 184], 0;               49 C7 86 B8 00 00 00 00 00 00 00
Don't need to write the value 0 if we just wrote a non-pointer type tag
- Measure big_incr perf before and after
    5.9s    411 bytes
    5.1s    462 bytes

[DONE] TODO: add asm comment with function name for asm dump

[DONE] Meeting notes:
- Fixed many bugs, system now much more stable
- Inlining increases compilation time, but decreases execution time significantly
- Made inlining more selective
- Implemented static calls, significant performance gains
- Implemented propagation of known types through phi nodes
- Implemented OSR for top of stack functions mid-loop execution
- Enabled peephole opts mid-loop execution
- Tried loop to 2B, decreased type tests from 4B down to 1

[DONE] TODO: enable peephole opts mid-function?
- Need current target and liveness info
- Don't remove the current block (assert delBlock doesn't do this)
- Don't remove live phis or instrs (just skip?)
optIR(fun, IRBlock target)
- Don't delete the current target block
- Can't replace an instruction that's live by a value that's not live

[DONE] TODO: look at IR from big_incr, can we eliminate phi nodes easily?
- 7 phi nodes in total
- several possible improvements, worth looking into

[DONE] TODO: don't inline when compiling primitives? No!
- will make their compilation faster
- should result in better inlining overall
- do we have an isPrimitive, isRuntime test?
  - add method to IRFunction?
- What's the difference in compilation time?
- Performance is worse on every benchmark, even though comp time is smaller

[DONE] TODO: propagate types through phi nodes
- Could save type byte moves, generate better code in loop microbenchmark
- Reduced code size, reduced type tests on benchmarks
- Not much type test reduction on some benchmarks
  - Possibly, unjitted instructions are causing spills
- One type test executed in big incr (mid-loop entry), down from 4B

3d-cube:
total execution time (ms): 2223
total compilation time (ms): 599
machine code generated (bytes): 253236
type tests executed: 8998583
unjitted instructions executed: 344956
call bailouts executed: 0
return bailouts executed: 2426
interpreter cycles executed: 1820808

3d-raytrace:
total execution time (ms): 3052
total compilation time (ms): 909
machine code generated (bytes): 386667
type tests executed: 31909720
unjitted instructions executed: 190284
call bailouts executed: 0
return bailouts executed: 2494
interpreter cycles executed: 1310769

earley-boyer:
total execution time (ms): 6509
total compilation time (ms): 863
machine code generated (bytes): 362126
type tests executed: 32377182
unjitted instructions executed: 470606
call bailouts executed: 3725
return bailouts executed: 266251
interpreter cycles executed: 3885102

[DONE] TODO: modify IsTypeOp comparison + branch to add info to context?
- Loop microbenchmark does is_i32 twice, once for lt, once for add
- Could save 6 instructions in loop benchmark
- Pre-opt exec time : 8.45s
- Post-opt exec time: 6.78s
- Less type tests in 3d-cube and 3d-raytrace, but more code, slightly slower...

[DONE] TODO: look at code for the for loop test
- write this code in a JS file, programs/jit/big_incr_loop.js
time ./higgs --nostdlib --jit_dumpinfo --jit_dumpasm programs/jit/loop_big_incr.js
- phi nodes make optimization difficult... Should look at IR, try to enable peephole opts mid-exec?
- not passing type info through phi nodes, problematic for loop opt

[DONE] TODO: add comments for phi node moves... Hard to decipher as is

[DONE] FIXME: dumpir fails, segfault

[DONE] TODO: --jit_dumpir

[DONE] TODO: ASMInstr.nextNC?
- Modify peephole to ignore comments

[DONE] TODO: make inlining take advantage of static calls
- avoid placing conditional block when inlining call_prim

[DONE] TODO: implement call_prim in JIT
- funOnStack segfaults...
- only one call_prim occurs, to rt_lt, corrupts frame

[DONE] TODO: implement static calls for runtime primitives
- call_prim "str" ptr, cached IRFunPtr instruction
  - check that the function has no closure variables
- modify runtime call generation in ir/ast
  - call with IRFunPtr directly, no closure object

[DONE] TODO: optimize init loops in layout.js, use lt_i32, add_i32
- benchmark
- improves times of both 3d-cube and 3d-raytrace

[DONE] TODO: in collectFun, nullify instruction args, remove uses
- See if mem usage is improved, maybe a bit

[DONE] FIXME: sunspider/3d-cube segfaults
- Crashes just after rewriting the frame for MMulti
$5 = heap_alloc $23
$6 = get_global "$rt_arrtbl_set_cap", <idx:164>
$7 = get_global_obj
if_eq_fun $6, <fun:$rt_arrtbl_set_cap(1611)> => entry(100C2), call_reg(100CA)
$0 = get_global "$rt_arrtbl_ofs_cap", <idx:154>
$1 = get_global_obj
$27 = call $0, $1, $5 => call_cont(100C6)
ret 12
store_u32 $5, $27, $109
The offset is correct
The pointer is invalid
$5 gets corrupted?
- Bug in JIT heap_alloc implementation

[DONE] FIXME: jit crashes after inlining 
entering fn: $rt_obj_set_type(1301) (entry(3BD9))
- Store offset in store instruction is corrupted
- Need to zero-extend the offset

[DONE] FIXME: rework inlining to create return phi in special call merge block
Creating a return phi in a loop header is problematic. Can't know what the
initialization conditions should be for blocks that already have incoming branches

[DONE] FIXME: jit/jit.d(1186): no reg mapping for instr:
$26 = load_refptr $177, $52 (no uses)
./higgs --e "test()" --jit_dumpinfo programs/gc/graph.js
- peephole currently disabled when doing mid-execution OSR

[DONE] FIXME: top-level OSR faults after jit_inlining2
- op_set_str fails with refptr out of heap, odd!
  - possibly, a function was GCd, its link table entries collected?
- Possibly need to be careful when collecting link table entries
  - Should make sure they have no uses before removing them

[DONE] TODO: make load throw proper JS exception when failing to load file
- Test in interpreter
- Add test for this

[DONE] FIXME: top-level OSR segfaults 
- Could try again disabling JIT, letting interp run, problems will be more obvious
- ops.d(389): invalid operand 2 type in op "auto r = x * y;" (int32)
  - Log function where this occurs
- Phi value is not rewritten, skipped as dead
- Only 4 values written, none overwritten
- Log the values we're rewriting, to see if they make any sense
  - Values appear sensible
- PROBLEM: when at target, we already made the jump, we're *past* the phi nodes
  - Must check liveness after the phi nodes
- Still have an issue in 3d-raytrace
  rewriting frame for Array(5EE4) at for_test(E893)
  - Newly created array value is not rewritten
  - Array value not marked live after first block instr?
The $rt_newArr call was inlined
$20 = phi [call_reg(120B1):0 => $51, call_cont(120AE):0 => $50]
$20 is used in the loop body
$20 is returned
But somehow we don't see $20 as live at the for_test block
Do we even query for $20? Probably not... $20 was live before the
transformation, but isn't anymore!
Still a problem... We've created a phi node for the array (return phi), but
this phi node was not executed because it didn't exist!
Would need to check, for live values being rewritten, which ones are inputs to
phi nodes from our block, and the phi node wasn't rewritten (is new)
- Catches the case where we have a new phi node
- Idea is: I have a value that is live, does it go into some phi node that is
  also live here?
- Try this and see if it works in practice...
Do we actually want liveness info from before inlining? ***
Could we be in some situation where some phi node needed to have been executed
way back, because of some other inlining? The value was replaced by a phi node? ***
- Seems like we could
- Can detect what phi nodes are newly live, see which of their inputs were live previously
  - If multiple inputs were previously live???
  - In the case of inlining, might be impossible that multiple inputs were previously live,
    because the inlined case didn't exist
- store mapping of call sites to ret phi nodes, process phi nodes based on
post-inlining liveness info

[DONE] FIXME: inlining should not create return phi if there are no uses of the call site

[DONE] TODO: implement top-level OSR mid-function
- Save current stack frame into temp arrays
- Redo liveness info if necessary
- Pay attention to liveness and IP when doing peephole
  - For first version, probably shouldn't do peephole in this case

[DONE] TODO: IRBlock.moveInstr(dst)
- Want to maintain instruction identity when possible
- Stack frame translation post inlining will be problematic otherwise
- remove/unlink from current block
- add/relink in new block
  - update instr.block
- if branch, change descs to point from current block, replace old block in preds

[DONE] FIXME: sunspider/string-base64, jit/jit.d(1073): no reg mapping for instr:
$25 = and_i32 $1, -8
- Is this instr not used, is it from the wrong function?

[DONE] TODO: revise Higgs page on pointersgonewild
- add new supported benchs
- remove runtime redefinable prims as language feature

[DONE] TODO: IRValue.addUse if use is dstval, check that from same fn
- Put in assert or debug block

[DONE] TODO: enable JIT pathos test

[DONE] TODO: alloc state cleanup code
- After each instr, should check if its uses are now dead, if so, remove all
type and alloc info. For branches, should pass branch instr to the 
genBranchEdge function, this function should cleanup any uses of the
branch instruction itself.
- cleanup fn should just remove output type of instrs if immediately dead ***
- May want to add liveAtEntry and other helpful functions to liveness info class.

Meeting notes:
- Inlining bugs fixed, now fully working with JIT
- Found some language shootout benchmarks
- With inlining, compilation time is much longer, but benchmarks still faster
- More selective inlining, less useless inlinings
  - Faster compile time, less machine code generated, better execution time
- Pathological case, now we inline more useful code, but seem to get exponential blowup
- Probably need block version cap

[PASS] FIXME: function: safe_add(EF0C)
machine code bytes: 2798357
num locals: 108
num blocks: 106
num versions: 35294
- Doesn't even contain a loop, unclear why so many versions
  - Might have a string op in there?
  - No for_ blocks or obvious loop blocks
- In less bloated case, 10 versions of call_cont(FF89)
  - Are these legitimately different? Probably so
- Try to design a pathological case? Add of add of add...?

[DONE] TODO: make inlining more selective
- Don't inline calls with relatively small execution frequency
- Favor inlining of more likely calls
- Log data first to get an idea of call site ratios when inlining
  - Scheme seems to very much make sense
  - Place threshold at 1/3?
  - const CALL_MIN_FRAC = 3
- 3d-cube (pre)
    total execution time (ms): 2551
    total compilation time (ms): 737
    machine code generated (bytes): 338787
- 3d-raytrace (pre)
    total execution time (ms): 3839
    total compilation time (ms): 1230
    machine code generated (bytes): 571490
- Small but significant improvement on all factors

[DONE] TODO: handling of parsing new without parens
- Should enable 2 shootout benchmarks

[DONE] FIXME: inline test is wrong
- not testing the type of the callee value
- not testing that it's a function object
- should make special callee check comparison?
  - problem is, need multiple comparisons
- if_eq_fun <clos> <IRFunPtr>

[DONE] FIXME:
Tom: try importing the stdio lib
Tom: interp/ops.d(626): ref ptr not in from space in load op

[DONE] TODO: add shootout benchmarks to tests
- set arguments[0] before running each one

[DONE] FIXME: unit function arguments handling
- arguments should refer to the global variable, not the arguments object

[DONE] FIXME: regular JIT call doesn't check that callee is a function
- enable jit_call_exc test
- try to pass test with --jit_noinline first

[DONE] TODO: make JIT regression test that catches exceptions, change callee
- call instr should throw an exception if the callee is not valid

[DONE] TODO: re-enable IR opts after inlining

[DONE] FIXME: inlining bug, we replace uses of the call by uses of a phi node in
call_ret. This is incorrect. Must take the value of the call from call_reg
into account.
- Add the ret phi node to call_cont directly, as before.
- Add a value to ret phi from call_reg as well (the new call site).
- Add new phi arguments at inlined rets to *all phis*
  - if arg was call site, replace by ret value
- Need to do replacement of call site uses manually before inlining?
  - skip phis in the call cont block?
  - could replace all, then go over call con't block and replace by new call instr?
- There may be existing preds to the call_cont
  - ret phi should have incoming values for these too

[DONE] TODO: basic const prop for mul_i32
$2 = mul_i32 1, $10
$0 = mul_i32 2, 6
- inlining makes opportunities appear

[DONE] TODO: write adversarial JIT test where inlined call gets changed, new call
returns something different

[DONE] FIXME: 
sunspider/crypto-md5
global property "error" is not defined
programs_sunspider_crypto_md5_js(23C306) ("programs/sunspider/crypto-md5.js"@1:1)
- no GC
- make regression test
- str concat seems to be broken
  - try making JIT strcat test? replicates the problem
- something in strcat is broken (by the JIT) after inlining?
  - first bytes written are zeros
- We compile theAdd, and then our loop fails to execute... i remains undefined
  - Maybe it was never initialized to zero? Set to undef on some path?
- Still have bug in inlineCall wrt phi nodes in call cont block

[DONE] FIXME: Inlining, a stub is produced for call_ret... Give call_ret the same
execCount as the call continuation
- function gets invalidated every time a call_ret is hit!

[DONE] FIXME: assembler.d(395): invalid instruction: imul r10d, 0;
- Inlining now working with interpreter only

[DONE] TODO: in debug mode, try encoding instructions immediately when added to assembler
- X86Instr.isValid()

[DONE] FIXME: inlining causes GC crash?
./higgs --e "test()" programs/gc/strcat.js
visiting frame for: $rt_str_alloc(11BA)
- top stack frame, we get to a value tagged INSPTR, seg fault
- ra slot is 32, but the insptr is found at 21
- many functions just inlined into rt_str_alloc
- instr.block is null...
  - must have been an old call site, now inlined

[DONE] FIXME: es5_comparisons, 4 >= 34 ==> false (expected true)
inlining $rt_refIsLayout(2B6A) into $rt_valIsString(2B7A)
inlining $rt_obj_get_header(12A2) into $rt_valIsString(2B7A)
- problem: replacing call uses by ret phi, but uses can be phi in call continuation!
- can't directly put the ret phi in the call continuation, needs its own block

[DONE] TODO: if no inlining happened, don't re-allocate stack slots

[DONE] FIXME: missing phi argument for:
$87 = phi [, call_reg(EBA3):0 => $295, call_cont(EB9F):0 => undefined]
in block:
if_join(E83B):

[DONE] FIXME: nsieve-bits segfaults
- Try logging executed instructions again
- Inlining itself fails for $rt_valIsString(2B7A) into $rt_setProp(2D02)

[DONE] FIXME: copying eliminates phi args

[DONE] FIXME: phi node is missing arg from one branch post inlining
- missing phi arg from call_reg

[DONE] TODO: rework inlinePass
- KISS, top of stack replacement only for when at call entry

[DONE] TODO: add interpreter cycle count, add to stats?
- move stats out of jit namespace?
- --stats option

[DONE] TODO: refactor inlining function

[DONE] TODO: implement heap_alloc in JIT?
- interp.allocPtr + size > interp.heapLimit
- if past heap limit, bailout
- increment interp.allocPtr
- align interp.allocPtr
  - align: +7 & -8
  - + (ptrSize - 1) & -ptrSize
  - drops the low 3 bits
- if the size is a multiple of ptr size, no need to align :)
- fasta unjitted instrs, 541366 vs 853500
  - but not much faster!

[DONE] TODO: better JIT ret handling for too few or too many args in call & ret
- Special handling branches should go out of line, return to main line
- ret bailouts
    3d-raytrace     3.3K    2.4K
    string-fasta    4.8K    0
    earley-boyer    271K    266K

[DONE] TODO: think about different inlining strategies
- Can create new IRFunction & replace in closures, but...
  - Still need to mutate an IRFunction during inlining
- Current scheme might still be best
- Can simplify for now by avoiding top of stack replacement, gets most gains

[DONE] FIXME: bug in earley-boyer
core.exception.AssertError@ir/ast.d(162): cannot add instr:
jump
current block already has final branch:
call_cont(1BC38):
  ret t_1BC37
in function "anon(1AECE)"
./higgs(void ir.ast.stmtToIR(ir.ast.IRGenCtx, parser.ast.ASTStmt)+0x1181) [0x575dfd]
./higgs(void ir.ast.switchToIR(ir.ast.IRGenCtx, parser.ast.SwitchStmt)+0x3a2) [0x5768be]

[DONE] TODO: jit.stats, total size of machine code generated

[DONE] FIXME: bug with 3d-raytrace introduced by stack slot opt
- only happens in context of make test
- crashes while during GC, while visiting stack roots
    forwarding object 3 (false)
- Probably, stack slot gets corrupted somewhere in the JIT
- A single phi node is producing this value ***
  - Uses values from a call and from another phi ($30)
  - $30 was already forwarded
$119 word: 3
$119 type: INT32
$30 word: 47386518933928
$30 type: REFPTR
Type comes from $30...
Value comes from $119
On path from $119 (call cont), phi is assigned to r11
REFPTR type is written to the stack
On path from $30, phi is also assigned to r11
When doing GC deep down the stack, need to have spilled r11
May not ever spill this phi node if it isn't live after the call ***
This is a peculiar situation... Type is on the stack but value is in a reg

[DONE] TODO: all instrs whose value is not used can share one stack slot

[DONE] TODO: get_arg for V8/raytrace
- 782K unjitted, 3.3s
- 620K unjitted, 3.2s
- still many many ret bailouts

[DONE] TODO: blog
- JIT complete, now with SSA
- Difficulties encountered, phi nodes, reg alloc bugs, call/ret bugs
- For now reg alloc simple
- Better code quality, speedups (table?)
- Higgs would ideally need fuzz testing

[DONE] TODO: StoreOp
- 3d-raytrace at 2.4s
- V8 raytrace now fast enough

[DONE] TODO: add call bailout and ret bailout JIT stat, try on string-fasta
- 3d-cube and 3d-raytrace have a few thousand ret bailouts
  - wasting time in the interpreter
- string-fasta has about 4K ret bailouts only
  - might still amount to a lot of time in the interpreter

[DONE] FIXME: some kind of phi node bug in $rt_getPropIdx
- once mod_i32 introduced, value gets de-incremented?
- spilling a register, but the value is mapped to the stack
  - mapping of reg to values got broken
- bug when phi node reg is in use by said phi node

[DONE] TODO: mod_i32 op
- 3d-raytrace unjitted ops down to 7.1M, string-fasta down to 17.9M

[DONE] TODO: gen_call, accept type imm

[DONE] TODO: how many unjitted instrs in string-fasta?
- about 28M
- does a lot of ret bailout, probably most of the problem

[DONE] FIXME: string-fasta segfaults at the end?
- No call or ret bailout
- global v is not the corrupted value...
- something gets written at the wrong position?
- what if our type tag gets written in the wrong place?
- bug in set_global implementation

[DONE] TODO: check ref ptr values stored in interp StoreOp

[DONE] TODO: void checkVal(Assembler as, X86Opnd wordOpnd, X86Opnd typeOpnd, string errorStr)
- use CMP to check value, jump to final label if OK, otherwise print errorStr
- use this in set_global to try and find when problems happen

[DONE] TODO: implement get_word, get_type
- 3d-raytrace now 8.0M unjitted

[DONE] TODO: implement set_value
- originally 9.25M unjitted instrs, 3.6s
- now 8.2M unjitted instrs

[DONE] TODO: logging of default JIT ops using ctx.as.printStr, test on 3d-raytrace, string-fasta
- lots of store(s)
- $2 = get_type missing
- $0 = set_value $20, $21
- $2 = get_word $29
- lots of mod_i32

[DONE] TODO: stat counter for number unjitted instructions executed
- 9.5M for raytrace, probably dominates execution time!

[DONE] TODO: dynamic type tests, incr counter only if jit_stats enabled

[DONE] TODO: exec time stat? record start time in static ctor
- Could we log stats in static dtor???

[DONE] TODO: can we compute comp time using microsecs to make more accurate?
- 3d-raytrace, 327ms out of 3675ms

[DONE] TODO: jit.stats, stats.compTimeMS
- What is the comp time for 3d-raytrace? 304ms out of 3800ms

[DONE] TODO: optimize non-constant comparison followed by if_true
- cmp can check that if instruction follows and is the only use
- if can check that cmp instruction precedes
- could possibly directly check the last ASM instruction?
- time benchmarks before if opt, best of 5
3d-cube             1.75    1.65
3d-raytrace         3.84    3.5
bitops-nsieve-bits  1.14    1.12
access-fannkuch     2.32    2.28

[DONE] TODO: improve cmp + if_true
- can generate bool and then cmp independently
- must modify ifTrueNext
- generate bool if we have more than one use or no if_true follows
- generate the if_true if one immediately follows

[DONE] FIXME: segfault after if opt.
- Problem is not with single use
- using for only IsTypeOp seems to work
- two versions of a null comparison, one fails?
- Problem is, for comparison, we can only do do cmp in the comparison operator...
  - Might need an implementation of if_true to which we can supply our own comparison operators...
  - if_true just calls implementation if bool arg doesn't immediately precede
- need void genCondBranch(trueOp, falseOp)

[DONE] FIXME: assembler fixed point goes into infinite loop...
- Computed jump offset can be wrong
- If jump instr becomes shorter, label offset is no longer accurate in current pass
- May recompute offset and get wrong answer because label position is no longer valid

[DONE] TODO: boolArgPrev
- Can avoid comparing against true val if cmp already done!
- most often true, but not always, sometimes because of phi

[DONE] TODO: implement ifUseNext(IRInstr) for IsTypeOp and CmpOp
- log occurrence: 80 to 90% true

[DONE] TODO: implement more opts in JIT, target defaults of slower benchmarks
- i32_to_f64? already commented out
- 3d-raytrace time?

------------------------------------------------------------------------------

[DONE] FIXME: error in v8/richards
- also issue with call bailout

[DONE] FIXME: segfault in v8/deltablue
- when fixed, enable in unit tests
- does this fix other segfaults?
- crashes somewhere in the plan execution
- modifying Plan.prototype.execute causes it to work properly
- get the IR string for this function?
  - just one phi node for the loop increment
  - mostly function calls
entering fn: Plan_prototype_execute(F529) (for_test(F642))
Segmentation fault
The call to c.execute crashes
Call bailout happens in this function just before the crash!
- Forgot to put loadVal=false in all getWordOpnd calls

[DONE] TODO: JIT currently checks if call instr has out slot, do we still have
situations where we don't allocate an out slot to call? test it

[DONE] TODO: cleanup call cont generation code
- add ctx.genCallCont function
- remove getEntryPoint from there

[DONE] FIXME: bug with sunspider/3d-cube, mov xmm0, 0;
- How do we load an immediate into XMM?

[DONE] TODO: re-benchmark and re-enable more sunspider/v8 tests

[DONE] TODO: getTypeOpnd in gen_ret should have acceptImm = true

[DONE] TODO: valToString should validate ref pointers
- core.memory.query, returns null if invalid pointer

[DONE] FIXME: bug in stackvm with ret enabled
- doesn't happen with interp ret only
  - much less JIT execution
- Does it crash when run on its own? Yes
- Does it crash if we disable GC? Yes, after a few runs (enough for JIT?)
- Try disabling specific ops, like load?
./higgs --nostdlib programs/regress/jit_ctor.js
- segfaults with object ctor call, adding property, returning new object
- many conditions need to occur
- Disabling load fixes the segfault...
  - Enabling just load_u32 makes it happen
    - 5 instances
  - pointers and offsets passed seem valid
  - doesn't seem like the load itself is causing the segfault
- Load code seems correct, try disabling other ops
- Bug in ret bailout code, state doesn't match entry state
  - need to set loadVal=false in getWordOpnd

[DONE] FIXME: jit ret causes infinite loop in stdlib, setPropObj
- Not caused by phi nodes
- Return value somehow not set?
  - interp and jit ret should be doing the same wrt return value
- Seems we get a loop with always the same next pointer returned
  - but the return code seems correct
- The situation we have occurs with a loop... The loop definitely has phi nodes
- Seems we really have an object with itself as next value
- Disabling ret makes it work
  - disabling jit ret doesn't fix it
  - disabling jit call cont generation doesn't fix it
- must be a phi node issue with the interpreter
- wspReg, tspReg not set in interpreter before interp.branch

[DONE] FIXME: jit entry point should be executing the phi moves...
- interp entry point doesn't execute moves, because the interpreter
  already executed them in the branch() function
- Could put a special pointer on the call instruction
- genBranchEdge to generate the phi nodes?
  - need to use stack entry state
- store association between label and call instr
- at the end of compFun, write the pointer
    ctx.genBranchEdge(
        ctx.ol,
        new Label("cont_branch"),
        instr.getTarget(0), 
        new CodeGenState(fun)
    );
- fixup gen_ret to use jitCont
- also make the branch edge exported
- add jitCont pointer on IRInstr

[DONE] FIXME: printStr is broken

[DONE] TODO: reimplement ret instruction in JIT
- need to fix jump(reg) to work branch desc
- move code into ret, it's the only usage

[DONE] FIXME: es5 comparisons, 2 !== 2 ==> false (expected undefined)
- undefined, wrong value extracted from array?
- try prop read loop in REPL?
- try disabling comparisons?
- make small regression test again
- test passes when JIT comparison ops disabled
  - fails if eq_i8 enabled

[DONE] FIXME: segfault once JIT call is enabled
make; ./higgs --nostdlib --jit_dumpinfo programs/sunspider/bitops-bitwise-and.js 
- segfaults if using interp call
- no segfault if interp call and no call continuation
- no segfault with JIT call and no call continuation
- still segfaults with stdlib enabled
  - after $rt_obj_get_cap compiled?
  - disabling JIT load ops seems to fix this
  - wrong reg used in load

[DONE] TODO: debug mode tests in load ops

[DONE] TODO: reimplement call instruction in JIT
- might cause load ops to be triggered, bugs to pop up, we shall see!

[DONE] FIXME: get_global, set_global, cannot allocate IR value for constant

[DONE] TODO: fixup load ops in JIT
- Also improve codegen wrt imm

[DONE] TODO: set_global, get_global

[DONE] TODO: asm peepholes, eliminate jump after jump

[DONE] TODO: re-enable JIT-specific unit tests

[DONE] TODO: reimplement basic arith

[DONE] TODO: reimplement eq instructions

[DONE] FIXME: CmpOp causes malfunction?
- Causes some values to be loaded from the stack...
- Neither $rt_se nor $rt_toBool have phi nodes, so this is probably not the issue
- Seems we get issues when using EDI as our output reg?
- Not obvious at all what's wrong
- Issue is with CmpOp not writing the upper 32 bits of memory words
- Fixed if_true implementation in interpreter

[DONE] TODO: copy es5_cmp, simplify until bug disappears, regress_cmp
- use --nostdlib to minimize interference
  - no JIT usage
- only one instance of eq_i32, in $rt_se

[DONE] TODO: check that phi nodes aren't getting the same register in succState

[DONE] TODO: reimplement if_true instruction

[DONE] FIXME: interp.d(538): ref ptr out of heap
- es5_cmp benchmark, many ifs
- no gc
- phi moves are involved
- Check if if_true code is correct...
  - all cases are exerted
- Log if cycles occur
  - no cycles
  - several mem-mem moves, type info
  - few moves, moves seem normal
- if args are all regs
  - two of the args are phis
  - are we loading them properly?
  - mapping all phis to stack doesn't fix the problem
./higgs --e "test()" --jit_dumpasm programs/es5_cmp/es5_cmp.js 
entering fn: $rt_valIsString(2B7A) (entry(32C2))
- disabling IsType ops seems to fix the problem
- test in more detail what in IsTypeOp causes an issue
- Bug in loading from mem to reg, not loading all the bits
- Also bug in getTypeOpnd

[DONE] TODO: reimplement jump instruction

[DONE] FIXME: mov r12l, [qword r14];
- 8-bit dst? wtf?
- getWordOpnd mem opnd wrong

[DONE] FIXME: getTransLabel, can't just insert instructions immediately!
- Might be called at various points inside an instruction
  - branch instructions only, at end of blocks
- Need to wait until end of current instruction
- can queue until end of current block
- What if we supplied a label to getTransLabel?
  - Call genBranchEdge at the end

[DONE] TODO: fix execMoves wrt tmp reg size
- add sanity checks, ie: no move into imm

[DONE] TODO: X86Reg.ofSize

[DONE] TODO: block transitions, state transition handling
- getTarget, need to generate code
- Need mechanism to handle block transitions w.r.t. phi nodes
  - "Execute" the phi assignment at the beginning of that block
  - Update state to reflect which phi nodes are in slots or regs
  - Insert moves as appropriate
  - May have cycles between phi node moves

[DONE] TODO: fix getWordOpnd
- used once in SpillRegs
- used by block trandition!
- need to be able to prevent load
- comment out current implementation and try reimplementing?
- getCurOpnd sub-function?

[DONE] TODO: fix getOutOpnd

[DONE] TODO: reimplement is_i32 instruction, IsTypeOp

[DONE] TODO: fix getOutOpnd

[DONE] FIXME: getEntryPoint, interp already executed phi nodes
- Doesn't make sense to generate new phi node mapping
  - phi nodes should remain on the stack as they were
- Could add a "noLoadPhi" arg. Simple enough

[DONE] TODO: fix getTypeOpnd

[DONE] FIXME: don't want to need interp pointer to evaluate constants
- could make static interp method, callable with interp or null

[DONE] TODO: re-enable jit call in interpreter
- get jit working with defaultFn only
- no branch handling for now, bailout to interpreter pre-branch

[DONE] TODO: fix defaultFn

[DONE] TODO: implement IRInstr.hasArg(IRValue)

[DONE] TODO: fix spillRegs calls

[DONE] TODO: fix spillRegs implementation
- if something is dead, delete it from the map, no more RA_DEAD

[DONE] TODO: replace liveSets by liveQueryFn

[DONE] FIXME: Object.keys({length : 1}).length == 0
keys there should give ["length"] but instead you get []
- Test in REPL
- Add object unit test

[DONE] TODO: make register mapping use values instead of local indices

[DONE] TODO: move list execution function
- uses one temp reg
- algorithm:
  - Identity moves are removed
  - If no moves don't overwrite an src, take pair (A->B) and remove from list,
    move A into tmp, add (tmp->B) to list
  - Pretty simple iterative algorithm!

[DONE] TODO: dumb register allocator
- need to test our ideas first, quality reg alloc is not on the critical path

[PASS] TODO: smarter slot/register mapping pass, jit/regalloc.d
- Only map registers for now, later map both slots and regs
- Ideally, slot/reg allocation assigns vals and phi nodes to same slot/reg
  - Provided they don't interfere
- Ideally, values that share a phi target end up in same register
- Should do phis first, values after?
- Should produce mapping of values to slots, allows remapping stack frames
  - Don't compute liveness just for interp, that's expensive
- Map instr to first slot that's not already mapped to an interfering value
  - Grow num slots as needed

[DONE] TODO: how often are phis live/interfering with their non-const arguments?
- compute stats in astToIR to get this info
- Liveness... Do we need more info?
  - Can manually test if used by a phi node if necessary
  - When checking if phi interferes with arg... Doesn't matter if val is live
    while phis are being assigned into if the val isn't live after
- Phis and args do sometimes interfere but most of the time not ***

[DONE] FIXME: live vars queries with instr from block that isn't in the function anymore?
- instr.block.fun is null (so block was removed from function?)
- we got this instr from a phi argument
- normally, incoming branch should have been removed
- PROBLEM: if instr had been removed, its block would be null...
- delBlock in peephole.d causes this to happen
  - only deleting dead blocks... removing incoming to other blocks
  - our instructions should have null block
- the instruction is still the valid last instr in the block!
- block was deleted, should have no instrs...

[DONE] TODO: jump to if_true of phi opt pattern
- Occurs in $rt_add
- pred can potentially be made to do if instead of jump
- succ must have just this one phi, which feeds into the if
- down from 6 to 2 phis in $rt_add!

[DONE] TODO: fixup liveness analysis to work with SSA
- better liveness data structure?
- could have dead/kill points for values?
  - if no uses, immediately dead
  - can die on branches

[DONE] TODO: read SSA liveness PDF
- Should really use bit sets for liveness if possible
- Could we produce live sets as query-able closures? ***
  - Internally store bit set(s), instr to id mapping
  - Probably not that inefficient
  - If each instr has a bit set, could allocate quadratic storage contiguously
    - Instrs/phis with no uses get no entry
    - Can log biggest table size for ease
- Paper says "variable by variable approach" performs best, read section 5

[DONE] TODO: fix loop bug w.r.t. loop vars and continue

[DONE] TODO: remove dead instrs peephole
- hasNoUses, !opcode.isImpure, !opcode.isBranch
- Actually very few dead instrs, probably a good thing

[DONE] TODO: $nullptr
- add unit test for typeof $nullptr, typeof $argc

[DONE] TODO: in ir/ast.d, flip ctx arg to be first in *toIR functions

[DONE] FIXME: null owner block for phi use
- phi node is not attached to a block
- have phi node use that was deleted, but not properly unregistered
- PROBABLE: we make a block dead, and it has arguments to some phi
  - branch is removed, but phi args never removed
  - remIncoming should unregister all associated phi args

[DONE] TODO: jump to jump peephole opt
- block with only branch instr, no phi nodes

[DONE] FIXME: jump to jump peephole doesn't seem to work when done with call
and phi args are allowed...
- ret instr in interpreter seems capable of handling phi args...
- Need to set ret val before executing phis!

[DONE] TODO: int32 add const prop peephole opt

[DONE] TODO: fixup FFI
- extract args into buffer

[DONE] TODO: basic IR peephole pass
- look at irString for primitives, add, getProp, etc before and after
- opts:
  - phi node opts
  - dead blocks
- See if interp performance changes much
bitwise-and     7.24    6.8-7.1
nsieve-bits     77.6    69

[DONE] FIXME: GC bug after phi replacement, gc/closures
- ops.d(613): pointer is not pointer type in load op
- new_clos triggers the collection
  - clos allocation itself triggers collection
- crashes in $rt_cell_get_word, inside of closure code
- cell pointer set to wrong value? or maybe in wrong closure?
  - very unlikely
  - we are calling the right closure object
- cell pointer we got from closure (clos ptr arg to call) is wrong?
- final get seems to be what fails...
  - adding prints in test function or getCellVal seems to make this issue go away
- As soon as the GC executes, tsp[3] becomes corrupted. How is this possible?
- GC corrupts type stack when zeroing it out using wrong pointer type!

[DONE] FIXME: phi moves don't swap properly... would have to all be simultaneous
- could load all arg values into a temp vector, then copy temp vector?
- preallocate temp vector for phi, calls in interp, not that inefficient!
- eliminate alloca

[DONE] FIXME: phi uses deleted phi
- removing "first use", but firstUse is null... val already deleted?
  - could we be marked as a use of ourself? should not be an issue?
- Can't just destroy phi nodes or instrs when removing block
  - May have other (dead, uncollected) uses still referencing them

[DONE] FIXME: removing phi nodes always results in a seg fault? why?
- printing some instr fails while printing args...

[DONE] TODO: get jit.d compiling with JIT disabled

How should the SSA JIT work?
- Moves may need to be generated for some phi nodes, when jumping to a block
  - getTarget may need to take pred into account, generate stub of moves
- Current state: whether each value is in its register or slot
- Will need a way to request an argument as a register
  - If it's a constant, we need to supply a temp
- If I have some phi incoming in a slot, and I branch to a block, I'll be
  redefining this phi node, hence the state I branch to should have that phi
  also in a slot, if they're the same ***
- Maybe the JIT shouldn't make phi nodes have fixed slots?
  - This only matters if phi incomings and phi nodes often interfere ***
    - Must compute this stat to inform our decision

------------------------------------------------------------------------------

July 15th goal: complete AST->IR and interpreter refactoring

[DONE] TODO: rebase main branch onto SSA

[DONE] TODO: fixup GC
- Try enabling GC tests in steps

[DONE] TODO: grep for FIXME

[DONE] TODO: exceptions, try-catch-finally
- Finally execution
- Try/catch/finally, context merging
- Throw, throw ctx lst? See Tachyon
- genExcPath needs to be altered

[DONE] FIXME: trying to add instr after call to rt_add
- Seems to be caused by englobing try block... genExcPath?

[DONE] TODO: for-in loop
- crash, first call to enumerator fails

[DONE] TODO: arguments object

[DONE] TODO: call_apply

[DONE] FIXME: "programs/basic_assign/basic_assign.js" produces 20

[DONE] TODO: new operator

[DONE] TODO: switch statement
- Needed to load stdlib
- Look at Tachyon code

[DONE] TODO: array literal support

[DONE] TODO: object literal support
- Should enable many more tests

[DONE] TODO: delete operator
- Signal 11 on delete of global

[DONE] FIXME: $rt_toString(5), ir.d(932): phi node is not attached to a block
- Replacing value by unattached phi node????
- Problem: replacing uses of phi but, phi may be in context already
- Shouldn't be doing this during code gen... Need separate opt phase

[DONE] TODO: typeof operator
- Has its own unittest section

[DONE] TODO: for loop

[DONE] TODO: do-while loop

[DONE] TODO: compare Tachyon and Higgs WhileStmt versions
- Possible improvements for clarity/simplicity? Refactor now
- createLoopEntry? look at Tachyon usages, do we always register labels?

[DONE] TODO: get simple while loop with phi nodes working
- can now test this with --nostdlib --e "..."

[DONE] FIXME: break/cont target should have both ctxList and IRBlock
- enable some loop tests

[DONE] TODO: operator ++

[DONE] FIXME: signal 11 at ret in basic tests
  call_cont(26473):
    $0 = or_i32 $5, $8
    ret $0
- phi node assigns into RA!

[DONE] TODO: --nostdlib option?

[DONE] TODO: log branch target idx in phi toString

[DONE] TODO: if you do remPhi, should remove args for that phi node
- BranchDesc.remPhiArg(PhiNode phi)

[PASS] FIXME: phi nodes with 0 or 1 input
- seems valid for now...

[DONE] TODO: test if 1 + 1 (runtime, arith ovf) is working
- Missing if statement support

[DONE] FIXME: visible argument slots wrongly assigned?

[DONE] FIXME: phi node toString doesn't show any incoming values
- desc.args.length: 0

[DONE] FIXME: newlines in IR listing

[DONE] TODO: ternary expression

[DONE] FIXME: r/ast.d(1854): variable declaration not in local map: "x"
- x is a parameter to $rt_add
- local map length: 0

[DONE] TODO: && operator

[DONE] TODO: if statement

[DONE] TODO: jump with branch descriptor, handle phi nodes
- interp.getValue(IRValue val)
- interp.branch(BranchDesc branch)

[DONE] TODO: set_str

[DONE] TODO: set_undef... Do we want to implement a $undef and $missing?
- Like $argc

[DONE] TODO: new_clos, needed by runtime lib

[DONE] TODO: get set_global, get_global working
- Needed for even basic runtime
- x = 1; return x;

[DONE] TODO: get basic "1", "ir_add_i32" working in interpreter

[DONE] TODO: getArgVal

[DONE] TODO: add loadRuntime option to interpreter

[DONE] TODO: make callFun interp method

[DONE] FIXME: temps are not per-block

[DONE] TODO: implement simple stack slot assignment pass
- should be called at end of astToIR
- ir/slotalloc.d, allocSlots(IRFunction)
- instrs with single uses *in the same block* interfere with other from block
  - these are "bounded" temps (same block bound)
  - each get a slot from tempSlots
- instrs in the other category interfere with everything
  - each get their own slot from varSlots
- for now phi nodes get own slots too, from varSlots

[DONE] TODO: rename "dsts" to uses, less confusion

[DONE] FIXME: do you consider branch desc args as uses? ***

[DONE] TODO: comment out currently broken tests, get make test working

[DONE] TODO: get IR gen for function calls working

[DONE] TODO: get IR gen for function decls working

[DONE] FIXME: get x = 1 working

[DONE] FIXME: get while (1) to work
- genRtCall is incomplete

[DONE] TODO: get while(true) to work

[DONE] FIXME: merge ctx should check if branch exists
- If branch present, find matching target

[DONE] TODO: context.merge(subCtx)... proper local map handling?

[DONE] TODO: IRGenCtx.dup? Bring back subCtx! less copying overhead

[DONE] TODO: IRGenCtx.ifTrue

[DONE] TODO: adapt context for loops, break ctx list, cont ctx list
- No longer want exit and continue blocks, but lists instead

[DONE] TODO: convert genBoolEval
- KISS for now, improve with SSA way later?

[DONE] TODO: mergeContexts
- In Tachyon, with the output of mergeContexts
  - Set it as the "output" (continue generating code there), like .merge
  - Continue generating code from a new context with that block
- Creating a new context seems like the safer, cleaner option (and probably just as fast)
  - Much cleaner abstraction

[DONE] TODO: mergeLoopEntry?

[DONE] TODO: method to set/add branch desc argument?

[DONE] TODO: createLoopEntry
- creates phi nodes for each variable going through the loop
- start by making basic while loop work!

[DONE] TODO: test simple functions/expressions
- print text output
- modify main to do this? return early

[DONE] TODO: fixup IRFunction.toString

[DONE] TODO: begin porting stmtToIR, exprToIR
- constant exprs
- arith add
- statement expr, return expr

[DONE] TODO: modify/port (most of) astToIR function to get familiar

[DONE] TODO: port genRtCall
- needed for astToIR function

[DONE] TODO: mutable int32 IR value? IntVal?

[DONE] TODO: modify IRGenCtx
- outValue
- localMap

Context merge idea: we must make the contexts jump/branch to the right block
(we do this already). Must also create phi nodes and add incoming values as
appropriate.

It seems like we probably could have a simpler mergeContext that works on
an individual context basis... 
- mergeLoopEntry uses a map of entryLocals and an entryBlock
- createLoopEntry creates a phi node for each variable going through the loop
  - no choice without prior knowledge

Tachyon IRConvContext has:
labels,
localMap,   // Mutable map of local variable states
sharedMap,  // Map of shared variable locations
breakMap, 
contMap,
throwList,  // Throw context list
funcObj,
thisVal,    // This argument value
outValue    // Output value of the evaluated AST node

IRConvContext.prototype.setOutput = function (exitBlock, outValue)
- Note: exitBlock is no longer necessary

// Create a context for the loop entry (the loop body)
var entryLocals = new HashMap();
var brkCtxList = [];
var cntCtxList = [];
var bodyContext = createLoopEntry(
    astStmt,
    astStmt.statement,
    context,
    entryLocals,
    brkCtxList,
    cntCtxList,
    'loop_body'
);

// Merge the break contexts
var loopExit = mergeContexts(
    brkCtxList,
    context.localMap,
    context.cfg,
    'loop_exit'
);

// Merge the continue contexts with the loop entry
mergeLoopEntry(
    cntCtxList,
    entryLocals,
    context.localMap,
    testContext.entryBlock
);

// Merge the local maps using phi nodes
var joinBlock = mergeContexts(
    [trueContext, falseContext],
    context.localMap,
    context.cfg,
    'iir_join'
);

[DONE] TODO: string constant IRValue

[DONE] TODO: get code into compiling state
- Comment out code until things compile?
  - Comment out most of ir/ast.d
- getArgSlot?
  - for interp, assert use has an out slot

[DONE] TODO: remove useless instructions
- set ..., move

[DONE] TODO: remove original IR classes, replace by new ones

[DONE] TODO: implement SSA IR
- Constant pool for int32s, float64s, true/false/null/undef/missing
- Remove instrs that are now constants

[DONE] TODO: fix dependency cycle ir.ir -> interp.ops -> ir.ast -> ir.iir -> ir.ir

[DONE] TODO: disable various IR analyses

[DONE] TODO: disable JIT for now, comment out aside in makefile

------------------------------------------------------------------------------

[DONE] TODO: think about register kill in ASM, would be very useful
- Combined kill with bit mask of GP registers to kill
- KillRegs annotation
- Only insert if !jit_noasmopts
- slows the code gen a bit...
  - another argument for SSA
- this idea actually sucks

[DONE] TODO: basic peephole opts

[DONE] TODO: jit_noasmopts flag

[DONE] TODO: try to use one less scratch reg, commit before
- Benchmark first, note times ***
  3d-cube               2.45    2.50
  3d-raytrace           4.34    4.43
  bitops-nsieve-bits    1.32    1.33
- Grep for scrRegs64[3]
- Result: no noticeable difference!

[DONE] TODO: lsft_i32, rsft_i32

[DONE] TODO: test simple artificial benchmark for study
- for_loop.js, just a for loop that increments a counter
- issue: quite likely, w.r.t. const prop, global values aren't optimized
  - global version is a little slower
- stare at ASM, make it better
- Observations
  - lt, add successfully inlined in main loop
  - tons of stubs are produced, should probably optimize stub compilation
  - with lots of iterations, it's almost twice as fast with inlining
- when we do get_global, we copy the type to the stack, but we keep the
  value in a register. We then write 0 to the stack to prevent a type out
  of sync problem...
- jumps to next label are quite common
- int offset in load instr could be optimized

[DONE] FIXME: useless move in simple for loop, closure version
- Flaw in init analysis w.r.t. dead code and argument initialization

[DONE] FIXME: bug in 3d-raytrace, has to do with set_true, set_false
- Fn args could be constant, but call/ret wouldn't know?
  - Test if this is the case

[DONE] TODO: getWordOpnd: provide a tmpReg parameter

[DONE] TODO: rename getArgOpnd to getWordOpnd

[DONE] TODO: getTypeOpnd, do we ever get a type that's not an instr argument? grep it

[DONE] TODO: eliminate getReg

[DONE] TODO: restructure/simplify call, spill everything *after* arg copying

[DONE] TODO: SET_TRUE should store its constant

[DONE] TODO: optimize IsTypeOp

[DONE] TODO: add flags for known boolean values, defer value write?
- Allows optimizing both IsTypeOp and if_true
- If opnd is requested, move value to opnd
- If spilling, write value
- Probably need a special TF_CONST

[DONE] TODO: basic OSR if function is on top of the stack
- Easy at this point? Just move the values to the new slots
- Fn on stack must be interp function if we're in compFun
- Large majority of stuff isn't deep on the stack when compiled
  bitops-nsieve-bits shows $rt_arr_ofs_len as "deep"... How???
  - Could an old RA be left over on the stack, not used?
  - Try implementing proper stack traversal
- Disable temporary compFun in callFun

[DONE] TODO: remove localMap thang from inlineCall, not needed

[DONE] TODO: re-implement FP ops in JIT

[DONE] FIXME: v8bench/splay borks the JIT
- operand is null, nonsense!

[DONE] TODO: GC unit test
- Alloc small object, add more properties, trigger GC,
  try accessing latter properties

[DONE] FIXME: GC bug with next chain
- Segfault in gc/graph after collection is done
- GC is artificially triggered by shrinkHeap, not during allocation
- Crashes somewhere while setting up initial graph
- Seem to be crashing on array push
- Crashing when trying to get a closure cell property (array_toObject)
  - $rt_getCellVal
- Quite possibly our closure got a next pointer before the cells were set!

[DONE] TODO: interpreter stack traversal function with delegates?
- use for GC, funOnStack
- delegate with: IRFunction fun, wsp, tsp, size_t depth

[DONE] TODO: blog, Implementing Inlining
- Inlining in Higgs
  - OSR aspect
  - nontrivial, stressing the JIT, bug fixing
  - frame compaction, optimization
  - most tests show slight perf loss, some slightly faster
- Plans: more libs, graphics/audio wrappers, testing system
  - Competing with Python?
- DConf 2013 talk in a week or so
  - Will be announced and linked on this blog and on my twitter feed

[DONE] TODO: investigate why most functions get no inlining, including $rt_add, $rt_lt
- Lack of inlining partially explains lack of speed
- bitwise-and is a loop, won't inline anything without basic OSR
- rt_add, rt_lt themselves don't really need inlining for the common case
- must have basic OSR to see change in functions with loops
- 3d-cube is actually faster

[DONE] TODO: re-implement add_i32_ovf in JIT

[DONE] TODO: re-implement set_f64

[DONE] TODO: for inlining, be a little smarter
- Check if arg count never read, if so don't write it
- Check if arg slots never written, if so use arg vals directly

[DONE] TODO: jit_noinline flag
- remove plain jit_noopts, not specific enough
- 3d-raytrace still 0.6s faster without inlining, 3.5 vs 4.3

[DONE] TODO: IR flag for non-pure values, things we can't safely remove
- STORE_..., SET_LINK, SET_GLOBAL, EVAL_STR, PRINT_STR, CLOSE_LIB, GC_COLLECT
- OpInfo.IMPURE

[DONE] TODO: optimize instructions needed for inlining
- set_rawptr, eq_rawptr, set_i32, load_rawptr
- produces some speedup, but still not as fast as uninlined
- moves may be quite inefficient

[DONE] TODO: test performance on raytrace, bitwise-and? try increasing fn size limit
- Raytrace is twice as slow, 4.4s vs 10s

[DONE] TODO: test inlining with functions not currently on stack (pre-OSR)
- funOnStack
- ISSUE: all functions are on the stack when compiled!
- For now, temporarily call compFun in function call bit?

[DONE] FIXME: rt_sub used for negative numbers in JS layout computation!
- Look at irString, $rt_clos_ofs_cell
- Fix in parser

[DONE] FIXME: inlined rt_sub is compiled all wrong???
- Move instruction doesn't copy type tag properly?
- Disabling gen_move fixes problem
- Immediately after move, is_int32 fails
- IsTypeOp doesn't account for known type tags

[DONE] FIXME: segmentation fault on Higgs init
- JIT is probably calling valIsString with the wrong stack frame size
- Optimized call based on pre-inlining size

[DONE] TODO: JIT string printing mechanism

[DONE] TODO: test inlining with the JIT off first?
- Tests pass without JIT and without inlining
  inlining $rt_setCellVal(22E120) into clos(2380CD)
- invalid move dst in clos() function
    $4 = set_undef
    move $4
    jump => call_cont(23812C)
- Call with no return value unhandled

[DONE] FIXME: segfault when executing fun w/ inlining
inlining $rt_obj_ofs_type(11AC) into $rt_obj_set_type(11D6)
- Arguments not copied right, inverted order

[DONE] FIXME: segfault during JIT compilation

[DONE] FIXME: pointer is not pointer type in load op, failing to load from clos ptr

[DONE] TODO: implement size limit in inlining test

[DONE] TODO: funOnStack
- Just scan the stack for RAs, very simple

[DONE] TODO: go over inlining implementation, inspect code

[DONE] TODO: implement inlining
- Maintain original call cont blocks
- Keep track of who's inlined at each call site, for exception stack unwinding
  - Map of call instrs to lists of functions
- Produce mapping of pre-inlining stack slots to inlined slots, for OSR
  - Map of stack indices to stack indices

[DONE] TODO: change function layout so function pointer has fixed offset
- Get offset of word slot 0?
- on alloc class, add numRsvProps parameter

[DONE] TODO: fix closure ctor_class issue

[DONE] TODO: IR, i64 tag, support

[DONE] TODO: IR instr renaming for convenience
- is_i32, is_f64, ...
- set_i32, set_f64, set_str, ...

[DONE] FIXME: crypto-aes, run-time error: undefined base in property read
- array w in KeyExpansion should have been initialized with array, is not
- Likely, failing because loop index is not integer

[DONE] FIXME: crypto-aes, invalid operand 2 type in op "auto r = x * y;" (int32)
- Investigate, create failing unit test
- Problem with new Array, size resulting from division is a float

[DONE] TODO: blog
- DConf, impressions
- method JIT, versioning
- talk slides
- forum.dlang.org/group/digitalmars.D

[DONE] TODO: fix loop label segfault

Publishing: figure out their litmus test. For some, numbers, for some it's
proofs, make sure you have that
- You're selling something, try to have a grand narrative
- Why it's hard, why it's interesting, why is it novel
- Papers you *should cite*, how does it compare
- Try to cite the reviewer...?
- Cohesion, line of thought, don't want sections to look like afterthought

Michael: try to do these optimizations by hand on some benchmarks, where will it pay off?
- I wasted a lot of time trying to do clever things I thought would matter

Michael: constant folding, copy propagation, try to predict benefit? *****

Michael: either work backwards or you backtrack
- Or do it greedily backwards?

Shu: flow problem. Want to optimize CFG to reduce joining work.
- Attach weight to individual nodes based on amount of work
- How much work did we save?
- Model performance characteristics

Problem: add operator, overflow case... Don't want this automatically compiled
- Whole other loop path for doubles?

Michael: don't want duplication to propagate all the way through
- Merge as early as possible
- Metric of benefit vs cost of duplicating a block
- If merging from two different types, we get boxing overhead

Max: Incremental duplication may be necessary... Prevents impossible/useless
duplications to some extent. Otherwise duplication can propagate to successors.
- Similar problem to trace trees

Michael: if you duplicate a block, what is the probability you'll have to
duplicate its successors

Michael: tail duplication has been around for a long time, lots of literature

Michael: would be interesting to try and predict if tail duplication will help
at a specific point

Michael: come up with a metric
- Now way of knowing tail duplication will pay off in the future
- Has a cost, could afford it if it pays off

Shu: split (terminology?)

Michael: profile in an interpreter
- Backwards flow analysis, I need this type info?
- I would like this not to be polymorphic
- Would like this to be an int

Shu: tail duplicate until things become monomorphic
- Drives the duplication

Michael: compile without duplication, monitor hot spots

Shu: don't version at some blocks?
- Re-merge if useless?

[DONE] TODO: start sketching out ir/inlining.d
- inlineCall?
- add comments to flesh out process

[DONE] TODO: allocate stacks with malloc, NO_SCAN

[DONE] TODO: use GC.BlkAttr.NO_SCAN when allocating heap, link table

[DONE] FIXME: return with no semicolon causes parse error
- Create failing parser test

Problem: unwinding stack frames on throw or before calls...
- Must setup stack frame as multiple frames before each exiting call?
  - Correct stack height
  - Write return addresses
  - Spill values/types in the proper slots
- Could save on cost of having to spill types too?
- Need to inflate if exiting to interpreter
  - call to interp
  - unsupported behavior
  - unsupported instruction
- Exceptions need to be able to make the caller inflate
  - Probably want a special extern(C) function to inflate/spill stack frames?
  - Map of call instrs to inflate function
- We can still have interpreter entry points in the middle of functions as before!
  - But these will go to non-inlined versions of functions
  - Don't place entry points in the inlined functions, only at top level
  - Not a huge deal
- Functions with inlining can have an internal stack frame size different from numLocals
  - If we optimize an inlined function and remove temps/vars, need to somehow know
    what temps map to which original function temps
    - could use special pseudo-instr to manage this
    - plase pseudo-instr before possible bailout points, function calls

[DONE] TODO: think about dynamic block/version compilation further
- What would the infrastructure look like?
  - Compile to an assembler, write to a code block
  - ol assembler used for interp entry points, interp fallback
- No longer need a queue of things to compile!
  - Blocks, entry points compiled immediately, until branch occurs
- Need an out of line code block
- Contexts need to account for inlining

Dynamic block compilation...
- Could dynamically profile branches/calls on stubs, eventually compile
- Need to manage a code block and append to it
  - Could simply preallocate to start
- Need to keep track of what jumps to what? Only if we need to displace?
- Incremental compilation of functions
- If compiling and branch occurs, create interp fallback stub, install profiling counters
  - First stub to trigger compilation gets concatenated?
  - Could have already compiled multiple loop iterations?
    - No, because you stopped at the branch!
- Inlining, could do it in the backend?
  - Yes, but we need some sort of lazy move, special alloc state
  - Might be able to recompile calls after some counter hits a threshold
- Issues:
  - Suboptimal code, reoptimization more difficult, but not impossible
  - Jumps to movable code, need to place and rewrite jump

Dynamic compilation cons:
- complicates the backend (N level contexts when inlining?)
- possibly reduces optimization opportunities
- hard to reoptimize code
- need to keep around lists of block versions for future compilations
- can't compute total frame size for inlining ahead of time...
  - would need to reserve space ahead of time

Dynamic compilation pros:
- may save compilation time
- get better profiling data
- avoids invalidating on stub hit
- can try going along with an inlining and back out of it?

[DONE] Inlining heuristics:
- max allowable numLocals of the callee
- max allowable number of blocks in the callee
- total caller + callee size
- total caller + callee locals
- IBM paper considers inlining based on profiles at the callee
  - How many callers, how frequently
  - Generates inlining requests for next compilation
  - Works based on call edge density/distribution, relative method hotness

[DONE] TODO: read empirical inlining paper, note insights

[DONE] TODO: look at IR for getPropIdx... Can we benefit from type info at all?
- Has a ton of calls to various methods
- some eq_const, eq_refptr
- Benefit would probably be fairly small, but inlining will help a lot

[DONE] TODO: functions, remove closure caching, slow offset comp path

[DONE] TODO: BOOL_OUT flag on instructions

[DONE] FIXME: v8/splay segfault with JIT
- Does lots of GC, could be related
- Is this fast enough to include in unit tests? Can we make it faster?
- Note: the GC happens increasingly fast! heap space is exhausted

[DONE] TODO: don't init temps to undef, only local variables
- numTemps, numVars?

[DONE] FIXME: i++ does get_global "i" twice???
function () { return i++; }
- confirmed, first value not used
- Problem is we want the value pre-incrementation

[DONE] FIXME: bug with 3d-raytrace
run-time error: undefined base in read of property "intersect"
Scene_prototype_blocked ("programs/sunspider/3d-raytrace.js"@244:27)
- all unit tests pass, make new regress_raytrace test
- iteration index i becomes null
- i is a global variable! some kind of type corruption happening
- problem is with set_global not using type info properly

[DONE] FIXME: type spilling
- Should only write a type when spilling a value AND the type is not in sync
- What if we're writing a dynamic type, e.g.: move
  - Should write 0 value on the word stack
- BUT, what if we have a memory operand?
  - Might still know the type, not write it to the stack...
  - If we're writing a different type and not in sync, write it to the stack?
- Problem: copying types during ret and call is cumbersome
  - getTypeOpnd, pass scratch reg if mem reading is needed?
  - Need to add stack offset param (in case we pushed more stack space!)
  - default is int32_t.max

[DONE] TODO: try to optimize global prop access, remove offset recomputation

[DONE] TODO: make setOutType change type state
- Should result in more versions, but still working code

[DONE] TODO: simple `make install` target

[DONE] TODO: add typeState to CodeGenState

[DONE] TODO: write adversarial GC/JIT test
- Big loop
- Mix many obj refs & integer calculations?
- Branching

[DONE] TODO: improve register spilling, defaultFn, better usage of liveness info

[DONE] TODO: add a V8 benchmark to make test, more sunspider tests?

[DONE] TODO: re-implement return in JIT

[DONE] TODO: usesThis, usesClos, can optimize function calls further

[DONE] TODO: type flags, type state definitions
- Known type bit
  - If not known, it's stored on the stack
- In sync with stack bit
  - if we test a type, the type we now know is what's on the stack
  - if we spill a type tag, stack becomes in sync
  - if we set a type, and it's the same as before, flag unchanged
- 5 bits for type tag itself, if known

[DONE] FIXME: function calls
- Selectively spill non-args in regs before the call
- Everything that's live after the call must be spilled
- Keep non-live flag for spilling?

[DONE] TODO: try eliminating init maps
- Don't store on function, don't use in GC
- Can init less slots if we only worry about uninitialized variables
- Refactor GC to init/reset stack to 0
- Temporarily: when setting a type, write 0 value
  - Writing 0 in get_global prevents GC crash

[DONE] TODO: check if 0 when setting type fixes the GC bug w.r.t. calls/spills
- Crashes during GC

[DONE] TODO: jit/ops.d

[DONE] TODO: default state, only args should be on stack

[DONE] FIXME: jit.d(485): argument is neither in a register nor on the stack
- Problem is with rt_typeof, used in jit/loop_new
- Log the function we're actually compiling
  $1 = set_null
  $3 = eq_refptr $10, $1
  if_true $3 => if_true(A368), if_false(A36B)
$3 is in fact live after eq_refptr
- eq_refptr uses the interp fallback
  - will not map its value as being on the stack!
  - could change interp fallback to fix this?

[DONE] TODO: bitwise-and, must still be missing instrs for lt
- using default for: $7 = lt_i32 $15, $16 ($rt_lt(27EA))

[DONE] TODO: fix set_global
- Bug with type tags? Should get true, get integer 1, integer type tag

[DONE] TODO: implement/fix get_global

[DONE] TODO: pushRegs, popRegs

[DONE] TODO: revise gen_call
- Will test the limits of the reg alloc

[DONE] TODO: implement reg alloc for simple instructions
- add, mul, and
- get_global_obj
- load

[DONE] FIXME: load with refptr gets bus error
- Unaligned memory access or wrong address???
- Could we be, by using int32 offsets, having invalid hi reg values?
  - If so, problematic!
  - There's your problem...

[DONE] FIXME: ; if_true $4 => if_true(32D6), if_false(32E2)
- Jumping to block with wrong reg alloc

[DONE] TODO: exit to interpreter, should spill regs appropriately

[DONE] TODO: revise defaultFn, might need to save allocatable regs

[DONE] TODO: spill logic

[DONE] TODO: make getArgOpnd have a loadVal argument, load to reg
- Assert not bumping output val

[DONE] TODO: make getOutOpnd try to load to reg if not bumping input

[DONE] TODO: make versioning system work without actual versions or reg alloc
- Always the same state, one version

[DONE] TODO: think about block version **state** objects
- State evolves as we go through blocks
- Should be a struct so we can assign it simply
- Need list of block versions, labels with associated states
- For now, ignore type tags, keep them on the stack ***
  - Focus on reg alloc only
- Need a map of blocks to state/label pairs
  - getBlockLabel(block, state)
  - Try to find a match, if none, produce one

[DONE] TODO: integrate level 0 FFI functionality

[DONE] TODO: interference analysis, coloring
- Go over basic blocks, count number of instrs where values interfere
  - Add counts to edges
- Color slots with registers so as to minimize conflicts
  - Use greedy coloring algorithm
  - If register must be used, pick one from neighbor with least contention
- Also color with XMM registers for FP values and spills

[DONE] TODO: JIT-to-JIT call
- fast jit entry points on blocks

[DONE] TODO: liveness analysis for stack slots
- Returns map of instrs to sets of live slots after the instr
- Need to know if we can kill a value after an instr

[DONE] IDEAS: Basic block versioning
- Can version based on spill status, type, known constant value
- Instr flow functions give us type info
- Type checks give us extra type info
- Checking if something is a given constant gives us info
  - e.g.: check type of receiver before inlined call
- Can avoid generating paths that haven't occurred in practice
  - Jumping to non-existing path needs to bailout to interpreter, invalidate function
- Blocks with 0 exec count are stubs
- If IRFunction is transformed for inlining, non-inline paths will have 0 exec count to begin with
- If known constant value, can try generating new version
  - If too many versions already, try to match existing versions more coarsely

[DONE] IDEAS: Versioning JIT
- Generalize versioning to per-version pre-conditions
  - Generic/catch-all version has no conditions required
  - Type requirements of various granularities can be encoded as conditions
- Count interpreter cycles per call to grant versioning/optimization/inlining budget
  - Functions that take long to execute should get more!
- Monitor call args to decide how to version
  - Can specialize all the way down to constants
- Can transform loops into tail calls
  - Optimize the tail

[DONE] TODO: implement callee-guessing
- Map of call instrs to lists of callee fptrs with frequencies
  - Store on the caller function
- Test fptr and not closure ptr

[DONE] TODO: mid-loop entry
- Create entry points for loop headers
- Bitwise and can't be optimized without this

[DONE] TODO: basic block stubbing
- Code should be out of line
- Invalidates code block and all entry points for function
  - Implement through C function
- Run unit tests

[DONE] TODO: implement some of the ops in rt_and
- is_int32, and_i32

[DONE] TODO: make basic method JIT work, use only scratch regs for now, no reg alloc
- Implement jump, if_true
- Implement initial call/ret by bailing out to interp
  - Generate export for continuation target
- Test on bitwise-and to start
- Try unit tests and commit method JIT v0

[DONE] TODO: JIT compilation & entry hooks in interpreter
- If block reaches target exec count, compile its function
- Will automatically work for loops too

[DONE] TODO: secondary entry points for fn returns
- Function to generate the code for an entry point
- Create an exported label? Need to wait until code is assembled to set
- Map of blocks to exported labels
- This code should be out of line ***
- getEntryPoint
- Eliminate initial entry point, just get the entry point for the entry block!

[DONE] ISSUE: you don't know if the caller was running JITted code?
- If calling interpreter function, have to bail out to interpreter first, so that's OK
- If doing JIT-to-JIT call, and then we bail out to the interpreter...
  - KISS: when you do any call, spill the locals

[DONE] TODO: begin compiling basic blocks?
- getBlockLabel?
- stack overflow warning

[DONE] TODO: store CodeBlock pointer on compiled function

[DONE] TODO: solve first problem: how do we enter, how do we bailout
- To enter, call entryFn on some basic block
  - Saves regs, does required prep
- To bailout, pop regs, save wsp, tsp, do return to interpreter
- For now, can have generic bailout label in code gen context

[DONE] TODO: plan register mapping with fixed regs, scratch regs, allocatable regs

[DONE] TODO: read SELF customization article

[DONE] TODO: research procedure cloning, dynamic languages
- Find MATLAB versioning article
  - MaJIC, precompiles version

[DONE] TODO: can we generalize versioning, dispatch based on arbitrary conditions?
- types of class properties involved in parameters (specific type sets)?
  - Is this effective? Avoids invalidation
  - Might have lots of type sets involved?
  - Can disable entry to function with boolean flags, basically
- How granular? can dispatch all the way down to constant values
  - Profiling argument types would make sense here
  - If almost always constant, take advantage
- Heuristic: functions with longer execution time (in interpreter instrs)
  should get more versioning budget/granularity
  - Re-add interpreter cycle counter?
- Should generalize string down to pre-conditions **********
  - Generic/catch-all version has no conditions required ******
  - Type requirements of various granularities can be encoded as conditions
- Start by implementing generic method-based compiler

[DONE] TODO: think about method-based compilation
- Interp fallback
  - Dump stack slots to interp stack
- Mid-loop interp jump
  - Special entry point that jumps into loop (outer loop only?)
  - Can have special prelude code
- Fallback w/ inlining
  - Need to keep track of frames pushed, locals for each frame
  - When inlining, add special call/ret annotation instructions
    - Keeps track of frames pushed, slots added
- Join w/ inlining
  - Join at loop header, not in the middle of inlined calls
- Speculative inlining
  - Can use interp fallback if incorrect guess, or have 2 paths
  - Default path does generic call
- Can prealloc space for inlined frames on call to compiled function
  - When doing inlined call, avoid copying args until write occurs
- Calling non-inlined function
  - Leave extended stack frame as is
  - Put calling instr on stack, as normal
  - Callee checks who caller is when returning, can find actual RA
  - May need to return to interpreter to do call

[DONE] TODO: add support for regexp in parser
var re = /pattern/flags
var re = new RegExp("pattern", "flags");
flags: i, g, m, y

[DONE] TODO: 3d-cube has a horrible trace exit count, why?
- Is it because traces are limited in length? Is it because of recursion?
- MMulti trace has 513 blocks
    root trace entry count: 1160855
    sub-trace entry count : 624093
    trace loop count: 241408
    trace exit count: 919447
- Increasing max trace length doesn't improve things
- getPropIdx isn't the problem
- Low trace count and super long traces doesn't help
- The trace is legitimately very long...

[DONE] TODO: compute trace completion rates?
- increment interp counter on trace start, other counter on final trace completion
- counter for interpreter fallback rate ***
- jit_stats
- Loops? Increment on each trace entry

[DONE] TODO: blog
- Traces, sub-traces
- Stack frame init maps
- Updated perf numbers
- All SunSpider/V8 benchmarks except regexp working, thanks to Tom Low
- FFI
- eval

[DONE] FIXME: segfault on ./higgs programs/sunspider/bitops-bits-in-byte.js 
- Doesn't crash with no JIT
- jump to self at block 30/169 in sub-trace of bits-in-bytes
- Root node has no trace object???? wtf
  - root not marked as a trace start
  - not calling record on it
- not setting root node properly in sub-traces

[DONE] TODO: look at more missing instrs for nsieve-bits
- eq_i8
- does this make sub-traces faster? yes
- crash in sunspider tests, signal 11

[DONE] TODO: review traces and sub-traces, do they make sense?
- long traces probably due to loops in runtime, e.g.: getPropidx
- does allowing longer traces result in slowdowns?
- increasing max trace length makes it slower

[DONE] TODO: jit_dumpinfo

[DONE] TODO: test JIT on earley-boyer
- check memory usage: 2.3%
- sub-traces aren't making much difference

[DONE] TODO: try tweaking trace/sub-trace constants/heuristics
- use jit_nosubs for performance comparisons
- 3d-raytrace is faster with sub-traces
- Tweaking inconclusive, would ideally need automation

[DONE] TODO: jit_disable, jit_dumpasm, jit_nosubs

[DONE] TODO: increment block idx only for trace headers

[DONE] TODO: add/enable more sunspider benchmarks in unit tests

[DONE] FIXME: gc/stackvm crashes with JIT, uses GC
- Crashes during sub-trace compilation

[DONE] FIXME: 3d-raytrace segfaults
- jumps to self too early?

[DONE] FIXME: stack depth issues in sub-traces
- Not keeping track of call stack and call stack depth properly
- Sub-trace needs this initial call stack
- Trace start node needs to start with correct stack depth

[DONE] FIXME: make sub-traces belong to parent trace object, not blocks

[DONE] TODO: make it so sub-traces are part of the root trace tree?
- Do we really need a trace pointer in TraceNode objects, is rootNode ok?

[DONE] TODO: Pass a copy of the CodeGenCtx to the sub-trace?
- Could be a big object
- Can we retrace steps from the root trace? Expensive
  - Expensive but necessary?
  - Could have hundreds of blocks in a main trace
  - Still OK if ctx is relatively small

[DONE] TODO: implement sub traces from if
- If threshold reached
  - call function that begins tracing from block
  - jump to interpreter
- Pass address to patch back for direct jump to trace
  - Write jump directly over a reserved block of nops, 10 + 2 bytes
  - Can reserve 12 bytes, use an assembler to get the proper bytes

[DONE] TODO: Trace node currently stores root node pointer
- Could store trace object pointer instead
- Trace object can store:
  - root trace node
  - parent trace object
  - parent jump address
- Creating the trace object can create the root trace node?

[PASS] TODO: loop to loop, stop at inner trace?
- Doesn't seem to improve performance

[DONE] TODO: keep track of calls/returns during tracing, avoid wasting time?
- Will avoid wasting a lot of time in function traces, super long traces
- Simplifies logic of JIT itself
- Should speedup 3d-cube, 3d-raytrace

[DONE] TODO: better callee-guessing in call

[DONE] TODO: ctx.stopTrace

[DONE] FIXME: 3d-cube, interpreter stack underflow, other crashes
- Caused by trace length being capped? No
- access-binary-trees, multiple levels of recursion in
  run-time error: undefined base in property read
  crash after compiling trace in $rt_getProp(27F5)
- Try disabling global prop access: no
- Disabling ret logic seems to fix it...
- Problem comes from default call/ret implementation not stopping trace

[DONE] FIXME: enable jump to self

[DONE] TODO: remove segment extension code, compile traces from trace nodes

[DONE] FIXME: in nsieve-bits, recording many many traces at rt_not, never compiling

[DONE] TODO: move IIR static ctor to ir/iir.d

[DONE] FIXME: seemingly unrelated blocks in traces...
- Jump into a trace while recording, end up anywhere

[DONE] TODO: implement trace node updating during tracing
- compTrace should take a TraceNode argument, construct the block list
- add a trace node pointer to the interp class?

[DONE] TODO: implement TraceNode class, jit/trace.d
- Node should have count, associated block, depth, tree root, list of children

[DONE] TODO: implement system to constrain trace starts to specific blocks
- Need to label trace start blocks
- Blocks need counter + trace start flag + trace object pointer

[DONE] TODO: refactor global return code into parser
- Useful for eval

[DONE] TODO: implement global eval
- eval_str instruction?

[DONE] TODO: rename segment object to trace, compSegment to compTrace, etc.
- Do grep for Segment/segment, to match comments

[DONE] FIXME: GC bug after multiple runs after load?
- Try to replicate with unit test
  - Hard to achieve, too much code
- rule_loop is the function that was destroyed then called *****
  - appears to be a local function, recreated
  - there are 3 different rule_loop functions...
    - 2 of them transitively added, last one destroyed
- How can we not find one of the rule_loop functions transitively?
- If we GC on global scope... Most functions are destroyed
  - Only a problem if first run occurs first
  - Obviously poor traversal, poor finding of function references
- The problem must be that our transitive function adding is imperfect..
  - Does not implement a proper DFS

[DONE] TODO: ASMComment pseudo-instruction?
- Have function to add comments when dumpasm is enabled?
- Will allow better understanding of asm output

[DONE] TODO: rename JITInstr to ASMInstr

[DONE] TODO: prepare presentation for Friday 15th March
- Explain ideas in more detail
- Elaborate on incremental segment extension
- Is counter=1 like regular tracing?
  - Not exactly, still need multiple passes through segment to extend

[DONE] FIXME: earley-boyer, call to non-function

[DONE] TODO: try self-patching mechanism for optimized global object access?
- cache based on global object address?
- can a load patch its own 32 bit offset???
- flesh out ASM code

[DONE] TODO: IP-relative addressing
- Should be able to specify label, but also extra disp
- Unit asm code execution

[DONE] TODO: refactor instruction operands
- Array of fixed size in instr
- Pointers to subclasses of X86Opnd

[DONE] TODO: IntData JITInstr
- Num bits, value

[DONE] TODO: optimize JIT interp fallback, now have mayGC, isCall
- Test with earley-boyer

[DONE] FIXME: GC during load(), not a proper function call! can't traverse stack
- unit test this, gc/load.js?

[DONE] TODO: remove stack init code from JIT

[DONE] TODO: make interp no longer init stack slots in function calls

[DONE] TODO: refactor GC to use init maps when traversing stack
- Make sure unit tests, earley-boyer still work fine!

[DONE] FIXME: ip is moved before instr is executed...
- Could probably change this with current design

[DONE] TODO: mayGC opcode flag
- Needed by heap_alloc, set_str, set_global, get_global

[DONE] TODO: implement init map system
- bug, seems to be caused by code after branch
- stop adding instrs after branch?

[DONE] FIXME: JIT bug causing segfault in earley-boyer
- Crashes in segment in $rt_class_get_cap(1394), len: 1
- Disabling call and ret JIT instrs does not fix it
- String table gets extended, class gets extended, but no GC yet
    $2 = get_global "$rt_class_ofs_cap", 177
    $1 = get_global_obj
    $3 = call $2, $1, $11 => call_cont(2D5A)
- Could it be get_global? Try disabling?
  - Works without get_global!

[DONE] TODO: optimize set_str

[DONE] TODO: try optimizing/specializing return sequence

[DONE] FIXME: gc causes crash during trace?
- Could the GC be invalidating something?
- Collecting the current function? No
- Segment causing crash is in array_push
  - Loops over $argc
- not crashing in get_arg, set_str, heap_alloc, load
- bug caused by getString in gen_call causing gc!

[DONE] TODO: can we have traces join themselves, e.g.: bitwise-and?

[DONE] TODO: add callStack in CodeGenCtx?
- push/pop the call instructions
- can allow full inlining
- may have problems with very long traces

[DONE] FIXME: v8/crypto sanity check fails

[DONE] TODO: branches extend according to which block is specified in the list
- Last if_true, if no next block is specified, insert counter code
compSegment(Interp, nextBlock, segment = null)
- Segment is created if none exists
- nextBlock gets added to the block list
- compilation loop follows the block list

[DONE] TODO: Create Segment class
- Can store counters, list of blocks, code block, etc.
- Easier to manage!

[DONE] NOTE: block exec counts are betraying us even in very simple cases!
- rt_and, both operands integers
- and_exit and and_sec blocks have the same exec count
- can't tell that the AND condition is always true
- Do we want branch counters instead?
  - Strictly more powerful than block exec counters, can still compute block exec count

[DONE] TODO: log instrs for which default fn is used

[DONE] FIXME: JIT breaks 3d-raytrace?
- Find issue, add jit unit test
- Problem seems to be in the call logic
- String(undefined) produces undefined after compilation
- $rt_isGlobalObj(this) in String starts producing true after compilation

[DONE] TODO: use unique id system for labels, use in toString?
- Just print their current offset?

[DONE] TODO: second assembler object for out of line paths
- Assembler.append(Assembler) function?
- OVF logic => out of line
- Function call interp path => out of line

[DONE] TODO: try logging branch exec counts on if_true
- Log with associated instr
- Many go entirely one way, most unbalanced

[DONE] TODO: refactor all conditional branches to have 2 targets?
- target, excTarget?
- Probably best for block extension
- Need to pick a target to extend the block with either way

[DONE] TODO: blog post about JIT compiler

[DONE] FIXME: v8/earley-boyer requires class extension
- Implement in interp/object.d
- Add unit test for this

[DONE] TODO: try to guess callee function?
- Can introspect a bit, check if calling global fun
- Compare closure pointer against known global
- If known global, run optimized sequence!
- Otherwise run interp version
- Great speedups!

[PASS] TODO: implement CALL instruction
- PROBLEM: call instruction sequence is extremely long!
- Very inefficient to implement

[DONE] TODO: implement RET instruction

[DONE] TODO: stack access functions

[DONE] TODO: table of code gen functions, addressed by opcode
- Default gen function calls the instruction

[DONE] TODO: implement JUMP_TRUE, JUMP_FALSE
- jump to trace end label

[DONE] TODO: implement set_int32
- Need to access wsp, tsp
- Load them from interpreter at start of trace, spill at end?
  - Allows proper indexing
  - Put them in callee-save registers

[DONE] FIXME: including RET or CALL in tracelet causes segfaultl
- Return seems to occur twice?
- Set traceEntry to null before entering trace
- Otherwise, we're setting it to null after trace, undoing work of another trace

[DONE] TODO: command-line option to enable or disable JIT
- options.d?

[DONE] FIXME: somehow, traces make odd behaviors happen, e.g.: call to non-function
- Somehow, semantics differ
- Lots of tracelets seem to get executed successfully
- Setting the IP before instruction execution seems to fix this...

[DONE] FIXME: trace issue, jump(block) can trigger recursive trace exec
- Could jump() set a trace pointer in interp, but not call it?

[DONE] TODO: basic tracelet JIT, jit.d
- Lazily compile tracelets for blocks
- Start with one entry point, as a C function
- Need trace to call into instr op functions
- Trace exits by doing ret

[DONE] TODO: port and test x86 execution tests

[DONE] TODO: convert push/pop test to 64-bit registers

[DONE] TODO: complete porting of assembler tests

[DONE] TODO: begin porting assembler tests

[DONE] TODO: port assembler code

[DONE] TODO: port operand toString

[DONE] TODO: finish porting basics of CodeBlock, add mem block allocation

[DONE] TODO: implement register toString

[DONE] TODO: port operand, encoding code

[DONE] TODO: port instruction table construction

[DONE] TODO: copy over Tachyon assembler tests, instr table

[DONE] TODO: fmod, needed by both raytrace benchmarks

[DONE] FIXME: raytrace sanity check fails
- Problem is division of number by string... assholes.

[DONE] TODO: look at D ABI
- Should match the linux 64-bit C ABI
First six int/pointer arguments in RDI, RSI, RDX, RCX, R8, and R9
Return value is stored in RAX

[DONE] TODO: blog
- Mozilla people, learning, friendly people, pleasant office
- DConf 2013
- Meeting with Apple
- Silicon valley is quite different
- Smartphone
- First pull requests
- Bug fixes
- Feature and benchmark list
- Brainstorming
- Preparing tracelet JIT implementation

[DONE] TODO: Add jump function, to jump to a certain block
- Changes the state of the interpreter, returns
- Asserts target is not null
- add block exec count

[DONE] TODO: enable JSON stdlib module
- parse fails, unknown escape sequence

[DONE] TODO: genCallTargets

[DONE] TODO: make call have 2 targets

[DONE] TODO: make post-call be separate block
- Don't want ret tracelet starting in middle of block
- Better for analysis?
- Alternative is ret stays in same block, IP is post-call
  - Would have to associate tracelet with instr in middle of block!
- bitops-nsieve-bits, before: 19.879, after: 24.189, sep: 21.837

[DONE] FIXME: 4294967295.0 === 0xFFFFFFFF
- Int not represented correctly
- Gen code using set_float instead

[DONE] TODO: Fix toInt32, needed by v8/crypto, v8/splay
- Make it use f64_to_i32
- Add more bitwise unit tests for and, or ops, rsft, ursft
- test corner cases

[DONE] TODO: Comply with ES5 comparison unit test
- Will help certify proper working
- Look at Tachyon implementation of primitives

[DONE] TODO: load_file instr
- Add unit test for this
- Add load to feature list on blog

[DONE] FIXME: deltablue, interpreter stack overflow
- Fails after Error object is finally found?
- Did some assertion fail?

[DONE] TODO: add more basic Tachyon unit tests
- Arith, operators

[DONE] FIXME: do we expect the result of Obj.toString to be a string in $rt_toString

[DONE] FIXME: v8/raytrace, info.color is undefined, shouldn't be
- for-in, used by object extension, is broken
- the presence of "var" screws it up

[DONE] FIXME: v8/deltablue, call to non-function
- EditConstraint corrupts working of UnaryConstraint?
- Setting EditConstraint.prototype.isInput corrupts EditConstraint.prototype.isInput

[DONE] FIXME: typeof global var should produce undefined
- $rt_typeOfGlobal(propName)?
- Needed by v8bench/raytrace
- Implement runtime function to see how practical this is
- Add unit test

[DONE] TODO: parseInt, needed for v8bench/crypto

[DONE] FIXME: interp.interp.RunError: global property "rng_pool" is not defined
- Global var stmt, not initialized to undefined
- Add unit test

[DONE] TODO: add list of working benchmark programs on Higgs page, useful to have

[DONE] TODO: Math.round, needed for 3d-cube

[DONE] FIXME: crypto-md5, crypto-sha1, invalid operand 2 type in op "auto r = x * y;" (int)

[DONE] FIXME: deltablue, 3d-cube, ref ptr out of heap
- Failing on object property
- propIdx is 2, object capacity is 2

[DONE] FIXME: lt,gt,eq functions fails in 3d-raytrace, undefined/null value as input

[DONE] TODO: anon function naming in AST
- Anon functions in sunspider/raytrace.js hard to debug

[DONE] FIXME: v8bench/richards, Segmentation fault
- Can we replicate this in a unit test?

[DONE] TODO: TypeSet, GCRoot, could we just use type monitor objects as weak roots?
- Use linked list kind of system, all type sets linked
- Store associated class, if any
- If class is dead after GC, destroy
- Functions destroy their type sets automatically
- Merge TypeMon and TypeSet

[DONE] TODO: implement delete operator
- Unit test this

[DONE] TODO: complete TypeSet constructor from val, union

[DONE] TODO: complete TypeMon basics

[DONE] TODO: GCRoot assignment operator, copy constructor

[DONE] TODO: blog, higgs interpreter complete
- Flesh out feature list on about page
- Post feature list
- Blog about monitoring
- Mozilla visit

[DONE] TODO: enable stdlib_string unit test, comment out regexp code
- interp.interp.RunError: global property "alloc_str" is not defined

[DONE] FIXME: destroy fun in collectFun causes odd interpreter bug
- Collecting function on stack?
- Log deleted functions

[DONE] TODO: parser, encode operator associativity, improve parenthesization
- Test with Function.toString
- Unit test expressions for correctness
- Problems arise when the parent doesn't have higher priority than us

[DONE] TODO: try to find expression tests that break parser re-parse
- write failing unit test

[DONE] TODO: add problematic expression tests for interpreter

[DONE] TODO: determine how to represent numerical ranges
- Look at moller's paper for insight
- just use int64

[DONE] TODO: start implementing type set object, in D
- interp/type.d?
- operations should mutate set objects? Yes, probably
  - want to keep list of dependencies
  - want to maximize speed of operations

------------------------------------------------------------------------------

Milestone Complete: working benchmarks

[DONE] TODO: for-in loop
- [DONE] Port over Tachyon runtime code for this
- [DONE] Test getPropEnum before implementing loop code gen
- [DONE] Base loop code gen on Tachyon code
  - loop until enum function returns false
- [DONE] Enable for_in unit test

[DONE] TODO: basic Date support
- currentTimeMillis()
- IR instr get_time_ms

[DONE] TODO: class obj, make it a hash table
- like the string table
- add max load consts to layout.py

[DONE] FIXME: string table extension provokes GC
- gc during table ext invalidates string ptr?

[DONE] TODO: arguments object
- If no "arguments" param, create arguments local
- KISS, just create array, copy arg vals in loop, set in local slot
- vars analysis should set usesArguments flag in function
  - KISS for now, any occurrence of "arguments" identifier
- enable gc test

[DONE] TODO: call with apply
- call_apply(closArg, thisArg, argTable, numArgs)
- enable gc test
- add unit Tachyon apply tests

[DONE] TODO: accessing missing global prop should throw exception
- use missing property constant
- assertThrows

[DONE] TODO: missing property constant, like undefined, but not
- [DONE] set_missing
- [DONE] init object properties to missing
- [DONE] revise getProp
- [DONE] revise "in" operator, hasOwnProperty
- [DONE] add unit tests

[DONE] TODO: Look at features of two "real" benchmarks to guide development
- Benchmarks: Bones, sunspider/3d-raytrace
- What features are we missing?
  - Float32Array, could replace by Float64Array, aliased to array
  - Already have everything else for bones!
  - For raytrace, new Date().getTime()
- v8/raytrace uses the for-in loop

[DONE] TODO: string->number, parsing numbers in strings
- stdlib_number unit test

------------------------------------------------------------------------------

Milestone Complete: complete simple interpreter (~Dec 31st)

[DONE] FIXME: topmost function doesn't have closure on stack?
- We free a closure, but can we free all its link indices?
  - No, because the code might still be used...

[DONE] TODO: traverse instructions of dead functions, collect link table refs
- log dead functions

[DONE] TODO: garbage collecting fun refs
- Create new fn ref table
- liveFuns table in interpreter
- When traversing closures, add fns to ref table
- Replace original ref table

[DONE] FIXME: ret addr is calling instruction, not IR function pointer
- Add special instruction pointer type tag

[DONE] TODO: blog post, interpreter milestone complete
- Next goals, monitoring, tracing JIT

[DONE] TODO: edit Higgs page on pgw, add supported features list
- Objects
- Arrays
- Closures
- Variadic functions
- For/while/do loops
- If/switch statements
- UTF-16 strings
- Integer and floating-point arithmetic
- Redefinable arithmetic operators
- Garbage collector

[DONE] TODO: remove GC output during unit tests

[DONE] TODO: garbage collecting string table
- don't forward string table, just re-alloc with same size
- after scan, remove strings table entries without a next pointer
  - need to rebuild table, reinsert strings
  - rebuild from old table
- strcat unit test

[DONE] TODO: remove stack slot init to undef, make it implicit?
- move from push to callFun

[DONE] TODO: make next ptr first field in all layouts
- init next ptr to null
- header is second field
- have GC traverse next pointers in objects

[DONE] TODO: beef up clos alloc test

[DONE] TODO: obj alloc test

[DONE] FIXME: stackvm test, segfault
- allocation completes
- crash after alloc in op_call_new

[DONE] FIXME: deepstack... Stack ref, object not in from-space heap
- collect called manually, not in the middle of anything...
- invalid object is all zeros?
- pointer appears to be from old from-space (zeroed out)
- clearing stack slots on push seems to remove problem
- Temp slots don't get initialized!

[DONE] FIXME: graph test, second collection fails, cannot copy in to-space, heap limit exceeded
- object size is corrupted (by previous GC?)
- happens during op_heap_alloc
- crash during "visiting stack roots"
  - probably, some stack object or stack ref is corrupt
- setting slots to undef on push and pop does not fix the problem
- inserting/removing prints can make the bug disappear...
- layout type of faulty object is closure...
  - object is near boundary of from-space

[DONE] TODO: implement GC count variable, IR instruction

[DONE] TODO: make programs/gc/graph.js run

[DONE] TODO: repeated closure allocation test
- closure in loop
- call closure to test

[DONE] FIXME: heisenbug with repeated closure alloc
- call to non function

[DONE] FIXME: repeated closure allocation produces segfault
- Failure probably occurs during newClos

[DONE] TODO: implement proper shrinkHeap

[DONE] FIXME: heap corruption during collection
- println fails, unhandled type in toString
  - link table problems?

[DONE] TODO: implement heap resizing for GC tests

[DONE] TODO: gc arrays test

[DONE] TODO: while manipulating references in interp, push refs to be saved on stack
- [DONE] setProp 
- [DONE] newObject
  - pay special attention to arguments
- [DONE] interp/string.d
- [DONE] setProp callers
- [DONE] throwError
- [DONE] op_call_new
- [DONE] op_new_clos

[DONE] TODO: eliminate ppClass in newExtObj? How useful is it really?
- Not that important!

[DONE] TODO: store ValuePair in stack root
- Multiple helpful constructors
- Assignment operators

[DONE] TODO: implement stack root system
- use special pointer container object, struct w/ destructor (implement in gc.d)
- object can be linked in doubly linked list

[DONE] TODO: revert to-space alloc code

[DONE] TODO: collect in function test

[DONE] TODO: $ir_gc_collect instruction

[DONE] TODO: get heap size instruction
- $ir_get_heap_size

[DONE] TODO: gcCollect after library loading

[DONE] TODO: gcCollect in middle of library loading

[DONE] TODO: first GC test, call gcCollect after interp init?

[DONE] FIXME: forwarding the same address many times over?

[DONE] TODO: function to allocate to-space
- Check if not allocated in gcCollect, if so allocate

[DONE] TODO: when allocating and running out of space, alloc to-space?
- Can keep allocating in from-space as well!
- Have a special function to check if to-space is allocated, allocate to it

[DONE] TODO: move heapAlloc to interp/gc.d

[DONE] TODO: scan link cells during GC
- Scan as roots

[DONE] TODO: layout_visit_gc(o) dispatching fn

[DONE] TODO: GC obj traversal functions
- Do a get on fields, call gcForward, set the result
  - word/type pairs slightly problematic?
    - if tpField set, call special function to forward

[DONE] TODO: remove array functions from objects.d, maintainability hazard

[DONE] TODO: init object properties and array elements to undefined for now

[DONE] TODO: unit test for obj field init
- Two objects from one class, one with a specific field, one without
  - Second one should come out undefined

[DONE] TODO: word field in object/array/cell should be annoted with type field name
- type field should be resolved

[DONE] TODO: layout_sizeof(o) dispatching fn
- Easy to implement, do this automatically
- obj_get_header(o)

[DONE] TODO: Forwarding pointer in layout
  layout_get_next(o)
  layout_set_next(o, p)
- Set special header flag (top bit), store forwarding pointer after header
- Can write these functions in D if desired

[DONE] TODO: layouts, enforce alignment of fields to field size

[DONE] TODO: implement visitStackRoots

[DONE] TODO: port gcCopy, gcForward

[DONE] TODO: complete port of gcCollect

[DONE] TODO: call gcCollect in heapAlloc function

[DONE] TODO: copy over relevant Tachyon GC code

[DONE] TODO: Make sure pointers are initialized to null
- Unless immediately initialized, init pointers to null

[DONE] TODO: create interp/gc.d

[DONE] TODO: create IRFunction ptr word type tag
- Update in layout.py as well

[DONE] TODO: store ctor class ptr on closure obj?
- refptrs

[DONE] TODO: no more ptr caching in instr/IRFunction, no ptrVal instr arg type

[DONE] TODO: modify opNewClos to use link table entries

[DONE] TODO: use new arr alloc in IR->AST

[DONE] TODO: use new obj alloc in IR->AST

[DONE] TODO: implement newClos in runtime.js
- Issue: need to get IRFunction ptr, add to ref table
  - Special instruction for this?

[DONE] TODO: GET_FUN_PTR
interp.funRefs[cast(void*)fun] = fun;
- GET_FUN_PTR <irfunction>
- Takes ptr, add fn to ref table, produces raw ptr

[DONE] TODO: implement newArr in runtime.js
- Improve Array ctor, use newArr

[DONE] TODO: implement newObj in runtime.js

[DONE] TODO: instructions to access link table
- make_link "name"
- get_link
- set_link

[DONE] TODO: make SET_STR alloc a link table cell internally
- Store cell index in arg
- Add new arg type

[DONE] TODO: add wLinkTable, tLinkTable to interpreter
- Allocate in constructor using malloc
- Have list of free link table entry indices
- Function to get a new link table entry index

[DONE] TODO: create $rt_toNumber
- Used in number constructor

[DONE] FIXME: programs/sunspider/math-spectral-norm.js
interp.interp.RunError: invalid base in property write
- Var statement is parsed incorrectly...
  - Only first identifier is resolved, rest goes in init expression
 - Make a parser unit test

[DONE] FIXME: programs/sunspider/bitops-nsieve-bits.js 
global prop unresolved $rt_not
- Add unit test

[DONE] TODO: float to string support, can't print floats right now!
- expose f64_to_str instruction
- Unit test

[DONE] TODO: can we run more benchmarks? Yes
bitops-nsieve-bits  14.5
math-spectral-norm  3.28
math-partial-sums   10.4
3d-morph            6.07
access-nsieve       8.46
access-fannkuch     33.0

[DONE] TODO: Math.log, Math.exp, Math.pow, Math.ceil, Math.floor, expose as instrs
- Too early to try optimizing this, beat libraries

[DONE] TODO: remove exec flag from heap

[DONE] FIXME: stdlib/math.js, second parse gave different result
    if (term < 1E-15)
        break;
- Add parser unit test, fix

[DONE] TODO: blog post about state of Higgs, features supported, upcoming
- Ask for help, Math.js, anything else?
  - be specific
- Simple JS FFT benchmark?

[DONE] TODO: use exceptions in op_call
- Throw exceptions on error, e.g.: call non-function
- Lookup global exception constructor
  - If avail, create deriv obj from prototype
  - If not avail, throw message string
- Need to run throw logic

[DONE] TODO: catch RunError instances in repl, print stack trace

[DONE] TODO: make stdlib/error.js work

[DONE] TODO: stack trace
- KISS for now, accumulate stack trace in throw

[DONE] TODO: test basic interprocedural try/catch

[DONE] TODO: implement stack unwinding, RunError
- Uncaught exception throws D exception

[DONE] FIXME: infinite loop when generating exc path for runtime calls?
- Infinite loop in compiling finally statements
  - string concat in finally stmt
  - finally stmt has itself in finally list? WRONGE!

[DONE] TODO: exception codegen for call / call_new
- If there is no englobing try/catch and no englobing finally, do nothing special
- If there are englobing finally blocks, need to compile those on exception path
  - After these are compiled, jump to try catch if present, otherwise do interp throw
- Prototype with call

[DONE] TODO: throw from within catch, no catch block, but should trigger finally block
- Could we use getFnlStmts, just use first fnl block?
- make test, finally_throw.js

[DONE] TODO: implement finally support in break/continue
- accumulate finallys until target? can pass list ref as argument to ctx fn
  - compile from inner to outer

[DONE] TODO: implement finally support for return
- find all englobing finally statements
  - compile from inner to outer
- test with finally_ret.js

[DONE] TODO: test intraprocedural throw
- throw_intra.js

[DONE] TODO: basic catch block compilation, ir/ast.d

[DONE] TODO: import some Tachyon stdlib tests (e.g.: boolean)

[DONE] TODO: make String ctor work

[DONE] TODO: make array toString/join work

[DONE] TODO: make new Array(len) work
- Needs arguments object
- unit test
- nqueens test?

[DONE] TODO: make Math.max work

[DONE] TODO: instructions to get arg count, access args

[DONE] TODO: refactor calling convention, call instr will:
  ra, clos, this, argc, args.., ...padding...
- pad with undef for missing args
- push args in reverse order
- push local slots
- ret pops local slots, pops args based on argc, pushes ret val

[DONE] TODO: employ closures to implement Math.random RNG
- Keep the RNG simple, KISS!

[DONE] TODO: use subCtx when creating managing clos cells at function init, save temps

[DONE] TODO: unit test closures more thoroughly
- Tachyon closure tests

[DONE] FIXME: variable resolution
- Currently, after nested function has had its defs added, resolve them
- This seems wrong, need to finish parsing parent functions
- Do a recursive resolveRefs pass at the end?
- Problem: all the scope objects are lost! god damnit.
- Alternative: find all decls at one level before trying to resolve
  - Can just resolve immediately instead of calling resolveRefs

[DONE] TODO: gen code for closure cells
- grab unit tests from Tachyon
- cellMap: maps symbols to closure cells
  - in our case, symbol -> local slot of clos cell
- Creating closure objects, set their cells

[DONE] TODO: allow not having return slot in call instr

[DONE] TODO: resolve captured (closure) vars in parser/vars.d
- In Tachyon, fun.captVars vs fun.escpVars
- captVars: captured from other functions
- escpVars: escaping to nested functions

[DONE] TODO: closure cell layout
- Extra properties after object fields

------------------------------------------------------------------------------

[DONE] TODO: improve valToString

[DONE] TODO: fix AST bracketing (curly braces)?

[DONE] TODO: support for "in" operator

[DONE] TODO: implement instanceof operator (used by stdlib/string)

[DONE] TODO: array prototype object

[DONE] TODO: implement Function.toString()

[DONE] TODO: create fun proto obj in interp?
- Corresponding access instruction

[DONE] TODO: function IR dump, log arg slots

[DONE] TODO: $ir_get_ir_str, $ir_get_ast_str?
- Useful for implementing function toString
- Useful for debugging!

[DONE] TODO: eliminate opSetProp, opGetProp

[DONE] TODO: make ast IR gen use prop access runtime functions

[DONE] TODO: implement getProp, setProp in runtime
- array.length property access
- string indexing access
- Don't need to compute hash code, already computed in strings

[DONE] TODO: implement switch stmt code gen

[DONE] TODO: way to test for null pointer
- Make null constant an actual zero null pointer (refptr)

[DONE] TODO: set_value
- Takes word and type inputs

[DONE] TODO: eq_u8
- Useful for layout type comparison

[DONE] TODO: basic throw instruction support, make it stop interpreter

[DONE] TODO: add global undefined property

[DONE] TODO: interp/objects.d
- Object manipulation primitives
- Keep that code alive

[DONE] TODO: SET_GLOBAL, GET_GLOBAL
- D string argument
- Implement global prop slot caching
- Test speed of bitops-bitwise-and
  - About 10x faster

[DONE] TODO: boolean negation !
- Probably want to inline code sequence?
  - Better compatible with genBoolEval
- Unit test this

[DONE] TODO: finish replacing basic operators with runtime functions
- eg: +=, *=, ...
- Remove corresponding high-level instrs

[DONE] FIXME: genAssign, incompatible with rt fun calls
- Pass delegate function instead

[DONE] TODO: I64/F64 conversion instructions

[DONE] TODO: interp cycle count?
- bitwise-and => 3.72M cycles
- will be less cycles once we have GET_GLOBAL
- currently look through 170+ property names in linear search!

[DONE] TODO: complete bitwise op runtime functions

[DONE] TODO: complete runtime comparison primitives

[DONE] TODO: IIR improvements, eliminate need for $ir_jump_false
- Clearer, more concise!
- genBoolEval? Treat IIR differently

[DONE] TODO: implement/test $rt_toBool
- Before: bitwise and takes 5.97s
- After: bitwise-and takes ~24.6s
- Time probably dwarfed by global lookups

[DONE] TODO: interp file loading
- useful for testing/timing benchmarks

[DONE] TODO: make typeof use runtime function

[DONE] TODO: run controlflow-recursive in unit tests

[DONE] TODO: $rt_eq

[DONE] TODO: assertBool

[DONE] TODO: begin using runtime system for arith ops
- Works for add, make test time seems unaffected

[DONE] FIXME: GC bug redux
- Reference IRFunction in fun table instead of AST
- AST has no pointer to IRFunction

[DONE] TODO: insertRtCall(IRGenCtx ctx, string fName, LocalIdx[] argLocals)
- Current impl uses many IR instrs

[DONE] TODO: JS file tests, import some from Tachyon

[DONE] TODO: comma operator support, ir/ast.d
- Evaluates both expressions, returns second value

[DONE] FIXME: for (var i = 0; i < 1000000; ++i);
    object.Error: heap space exhausted
- SET_STRING allocates string every time

[DONE] FIXME: interpreter crash in unit test
  $rt_toBool('foo')? 1:0
- Crash may or may not happen if source is modified...
- May be related to D GC
  - What if a function we need was randomly collected...?
    - AST or IR collected
- Closure objects keep refs to ASTs
  - Need to keep a function table in interp
- Seems fun.ast has been freed by interp!
    write(core.memory.GC.addrOf(cast(void*)fun.ast));
- Add function reference table in interpreter

[DONE] TODO: Math.pow for integers

[DONE] TODO: $rt_div

[DONE] TODO: $rt_mul

[DONE] TODO: Math.sin, Math.cos, Math.sqrt

[DONE] TODO: cos, sin, sqrt instrs
- Needed for math lib

[DONE] TODO: add interp loadStdLib flag, load stdlib/math.js

[DONE] TODO: $rt_toBool

[DONE] TODO: REPL, don't print if undefined

[DONE] TODO: $ir_print instruction, for debugging
- Use in runtime print function :)

[DONE] TODO: complete $rt_toString

[DONE] TODO: complete $rt_add

[DONE] TODO: complete $rt_strcat

[DONE] TODO: complete $rt_intToStr

[DONE] TODO: GET_STR instruction

[DONE] TODO: heap_alloc instruction
- Unit test w/ load/store

[DONE] TODO: complete low-level arithmetic, bitwise instructions
- Template with mixin

[DONE] TODO: Design Link table
- Part of interpreter, statically allocated, unmoving, contiguous
- primitives to manipulate this (get, set), take a unique id number
- wLinkTable, tLinkTable
- What problem are we trying to solve?
  - For getString: want to link a string object pointer
  - For callNew: want to link a class pointer, different for each callee
  - For newClos, newObj, newArr: want to link a class pointer
    - Two pointers for newClos, closure *and* prototype
  - Want the GC to have easy, fast access to these slots!
- MAKE_LINK instr can give us link cell index (need index, otherwise 2 pointers)
- Want to be able to allocate slots lazily
- JIT may need to link constant objs too. Can be done at compilation time.
- Instrs needing global obj, obj proto?
  - Can have host primitives for this, access through interp object ***
- make_link "classptr", produces index to cell

[DONE] TODO: $rt_typeof
- Will need access to header type field

[DONE] FIXME: obj_get_header not working

[DONE] TODO: Generate runtime functions for layout alloc

[DONE] TODO: Define layout type constants

[DONE] TODO: implement new layout system, layout.py
- Declarative layouts in a list
- add make layout makefile entry
- Generate ASTs from layouts (simple ASTs)
  - For JS, auto add $rt_ prefix to every function name
- Generate D and JS source from ASTs
- layout.d, layout.js

[DONE] TODO: Interp.evalString(string str, string fileName = "string")?
- Use to load layout code

[DONE] TODO: eq_i32, lt_i32

[DONE] TODO: add_i32, mul_i32

[DONE] TODO: load/store instrs
- load_i32, ptr, offs
- simple template for op fun generation

[DONE] TODO: is_refptr, is_const

[DONE] TODO: initial $rt_add runtime function

[DONE] TODO: ftoi instruction, I32_TO_F64

[DONE] TODO: add_i32_ovf, add_f64
- unit test

[DONE] FIXME: branchy IIR, need assignment support

[DONE] TODO: is_int, is_float, is_refptr type test instrs
- Do we ever need to compare type tags? Probably not

[DONE] TODO: implement member call in AST->IR, needed for $rt_toString

[DONE] TODO: test $rt_toString runtime function

[DONE] TODO: branchy IIR syntax: if (%...)

[DONE] TODO: special syntax for inline IR, with % sign (make special unary op?)
- Could just use $iir_ syntax, KISS!
- Normal IIR is a function call expression
- Test in shell

[DONE] TODO: Create extensible table of inlinable IR instructions for IIR access

[DONE] TODO: Create interp/runtime.js file, parse/run this at interp startup

[DONE] TODO: interp.exec(AST), interp.load(file)

[DONE] TODO: integrate SET_ARG into call
- Would make for shorter IR if we call into primitives
- 2 instructions per primitive call could be alot
- constant argument: set_int, then set_arg, kind of retarded!
- setArg is fragile anyways

[DONE] TODO: No more MAX_ARGS for instrs. Var arg system.

[DONE] TODO: Add instruction branch target field
- Refactor branch instructions

[DONE] TODO: Eliminate get_ret and the likes!
- RA is call instr
- Problem: Interp loop sets next instr before call
- Doesn't matter, call/return sets next instr anyways

[DONE] TODO: instr, add IRFunction ptr,
- get rid of raSlot, numLocals in RET, PUSH_FRAME
- Better for supporting exceptions, stack traces!

[DONE] TODO: array unit tests

[DONE] TODO: Modify getProp/putProp
- Look at Tachyon code, port over
- Modify underlying getProp, or higher level?
  - setArrElem assumes array, no toObject
  - go with Tachyon approach, simplify lower level fns

[DONE] TODO: rename confusing len fields in layouts

[DONE] TODO: make type objs in class rawptr, will be host objects

[DONE] TODO: implement opNewArr

[ODNE] TODO: array literal AST->IR

[DONE] TODO: NEW_OBJECT, remove proto local
- Only used for object literals
- stdlib will use custom host functions where needed

[DONE] TODO: array object & array table layout
- Should have array table field for array objects

[DONE] TODO: refactor layout system
- genLayouts
- Auto-generate layout type ids, define constants
- Auto-add type field as first layout field
- Add default field initializers (eg: init next to null)
- Layout extension

[DONE] TODO: alloc min size on closures, proto object
- Test adding many properties to fn.prototype

[DONE] TODO: implement object extension
- Need to handle closures and arrays too!
- Need to define type tags
- Modify getProp to follow next link chain

[DONE] TODO: implement type tags into layout system
- Define as uint32 in layout.d, make enum
- Type should be auto initialized on allocation
- Remove _set_type calls

[DONE] TODO: GET_RET_NEW
- ISSUE: need access to the this object passed to the call!
- Push a hidden this argument on the stack?
- Could have CALL_NEW produce this object in output slot, do explicit
  coupling between CALL_NEW and GET_RET_NEW?
  - Seems reasonable?
- Unit tests for new operator

[DONE] TODO: fix this binding resolution

[DONE] TODO: do proto lookup in opCallNew

[DONE] TODO: prototype chain support in lookup
- Test that missing props evaluate to false

[DONE] TODO: simplify class system, allocate proto slot, all property slots for now!

[DONE] TODO: create proper closure in opNewClos, fix opCall
- Test properties on function objects

[DONE] TODO: closure layout
- Needed for functions to have .prototype
- Cannot concat new props on prop array at compile time...
- Want list of closure cell pointers, function pointer

[DONE] TODO: opNew, AST->IR for new

[DONE] TODO: FP less-than comparison

[DONE] TODO: basic floating-point support
- assertFloat w/ epsilon

[DONE] TODO: Interp.getSlot/Interp.setSlot with ValuePair
- Use to simplify code in interp/ops.d

[DONE] TODO: object literal support w/ unit tests

[DONE] TODO: opSetProp

[DONE] TODO: implement opNewObj
- Lazily create new object class?

[DONE] TODO: make alloc set size fields automatically

[DONE] TODO: auto-generate alloc layout method taking interp as parameter

[DONE] TODO: AST->IR for indexed operations, property access

[DONE] TODO: object literal AST->IR

[DONE] TODO: typeof operator
- IR, AST->IR

[DONE] TODO: string concatenation

[DONE] TODO: Implement getString, replace uses of makeString by getString

[DONE] TODO: string table extension

[DONE] TODO: Interpreter method to get a string from the table

[DONE] TODO: alloc initial string table
- allocStrTable(Interp*)

[DONE] TODO: string hash code computation

[DONE] TODO: string table layout
- len
- num_strs

[DONE] TODO: interp/string.d

[DONE] TODO: interp/ops.d

[DONE] FIXME: many moves are unnecessary
- Moving a value into the output slot, just to transfer the value
- Possible fix: add setOutSlot again

[DONE] TODO: ability to prescribe output slot to sub-context

[DONE] TODO: test unary plus, minus operators

[DONE] TODO: in-place operators, +=, -=, etc.
- Issue: "a[f()] += 1" is not "a[f()] = a[f()] + 1"
  - Don't want to evaluate f twice
- TODO: check in what order V8 evaluates lhs, rhs?
  - lhs, then rhs
- Try passing IR instr to assgToIR for in-place operators

[DONE] TODO: revise ast-to-ir design, currently hard to debug&maintain
- context/sub-contexts interfere with each other in unpredictable way
- out slot should be allocated in current context too, to avoid collision
- should eliminate desired out slot/set out slot mechanism?
  - inserts confusing invisible moves!
  - every expression allocates an output temp for itself
- favor simpler, more robust design!
- When creating sub-ctx, decide if it has output or not
  - If it has output, allocate out slot immediately

[DONE] TODO: fix class desc, prop idx instead of woffs/toffs

[DONE] TODO: test global function declarations

[DONE] TODO: test global var statement

[DONE] TODO: global var unit tests

[DONE] TODO: basic SET_GLOBAL, GET_GLOBAL interp implementation

[DONE] TODO: SET_GLOBAL, GET_GLOBAL IR instructions + IR gen
- opSetGlobal, opGetGlobal?

[DONE] TODO: allocate global object in interpreter init function
- Also need to allocate global class
- Also need to initialize both objects
- Make room for 512 properties

[DONE] TODO: finalize initial object layout, class desc layout
- Start with simple layouts
  - V8 uses at least 3 extra words per object, if not more!

Objects have:
- Header
- Num fields
- Class ptr
- Next ptr
- Prop words
- Prop types
- Proto is property 0

Arrays are objects with special properties:
- array table
- length, capacity

Functions are objects with special properties:
- fn ptr slot (raw ptr)
- fixed number of closure vars (can be named)

Class desc:
- Needs next pointer too, so we can add new fields if needed

[DONE] TODO: IR gen for logical and, logical or
- More unit tests

[DONE] TODO: implement/test string concat

[DONE] TODO: implement SET_STR in interpreter
- Lazily allocate strings in the interpreter?
- Unit test this

[DONE] TODO: instr implementation functions
- instr type objects, rename to opcode
- Have pointer to implementation function
  - implementation takes interp state pointer as input

[DONE] TODO: merge Interp and State, no need for two classes

[DONE] FIXME: crash bug, taking address of function wrong

[DONE] TODO: implement string constant IR gen

[DONE] TODO: think about object layout/format further
- Object needs next ptr, otherwise can't reallocate more space
  - Only needed when writing past num fields
- Simple approach might be best!

[DONE] ISSUE: reading field from object, always need to check next pointer...
- Never know that object is big enough to have this field
- Unless class has special "all conforming" field?
  - All pointers to old objects eliminated during GC
- Result: as soon as a new field is added to one object, class is expanded, 
  not all conform (unless only one object of this type), any JITted using this
  class code must be recompiled not to assume next is null
- Global object: if preallocated large, can stay conforming

[DONE] TODO: SET_STR instruction
- Have string + ref/ptr val, not yet allocated?
- Note: string references exist outside the heap

[DONE] TODO: rename REF to REFPTR

[DONE] TODO: interp/layout.js
- genLayout(), test with mixin immediately, print output

[DONE] TODO: heap memory block
    import core.sys.posix.unistd, core.sys.posix.sys.mman;
    PROT_READ | PROT_WRITE | PROT_EXEC;
    auto mem = mmap(null, length, flags, MAP_PRIVATE | MAP_ANON, -1, 0);
    if (mem == MAP_FAILED)
        return null;
    return cast(ubyte*)mem;
- Must be executable ***
- State should allocate a ubyte array for the heap. Must be immovable.
- Alloc ptr is bumped and aligned (see previous gc code)

[DONE] TODO: break, continue IR gen
- When entering IR gen for a loop, associate labels with break, continue blocks
  in the current context.
- Make a context function for this, pass a statement, the break and continue blocks
- Make a context function to do a recursive break or continue target lookup

[DONE] TODO: break, continue with and without label in parser

[DONE] TODO: label support in parser
    LabelledStatement :
        Identifier : Statement
- Store a list of labels on the statement
- Try with backtracking, see how speed is affected

[DONE] TODO: IR gen for cond ? expr

[DONE] TODO: IR gen for post incr., decr

[DONE] TODO: IR gen for do-while loop

[DONE] TODO: IR gen for for loop

[DONE] TODO: Interpreter while loop test

[DONE] TODO: repl, if ExprStmt, transform into ReturnStmt?

[DONE] TODO: repl, output to string?

[DONE]FIXME: handle incorrect argument counts, currently crashes
- add unit tests

[DONE] TODO: state.move function

[DONE] FIXME: IR function args printing

[DONE] TODO: test fib

[DONE] TODO: test fact?

[DONE] TODO: ValuePair to string

[DONE] TODO: test lt comparison

[DONE] TODO: test branching

[DONE] TODO: implement JUMP, JUMP_TRUE, SET_TRUE, BOOL_VAL instructions

[DONE] TODO: implement CMP_LT comparison instruction

[DONE] TODO: test local var assignment

[DONE] TODO: parameter passing

[DONE] TODO: function calls, return global call
- unit tests

[DONE] TODO: unit tests for global expr return

[DONE] TODO: basic interpreter loop
- Capable of evaluating global expr

[DONE] TODO: calling of top unit-level functions in interpreter
- Interp.run(ASTProgram) ?
- Interp.getRet() ?

[DONE] TODO: PUSH_FRAME call at start of function

[DONE] TODO: start implementing simple interpreter
- Could cheat, closures as IR fn ptrs
- Interpreter state structure
  - Double stack system, two base pointers, two top pointers
  - IR instruction pointer
  - heap allocPtr?

[DONE] TODO: auto name unit functions
- use delegate, map?

[DONE] TODO: reverse local indices after IR gen?
- Issue: want to use stack pointer, not base pointer
- Need to know how many locals there are
- Highest local becomes index 0, top of stack

[DONE] TODO: IR gen, map hidden args in local map

[DONE] TODO: IR gen for closures of nested functions

[DONE] TODO: use IR function in new_clos IR

[DONE] TODO: look at IR for global call

[DONE] TODO: IR gen for function call

[DONE] TODO: IR gen for function expressions

[DONE] Call protocol ISSUES:
- Many hidden args (closure, this, nArgs, RA)
- Should we push all after normal args? Practical, may be problematic if frame resizing needed
  - Not a problem for the JIT if call is inlined (most calls can be?)
  - Not a problem if no resizing!
- Would want call instr to take exception block arg?
  - Technically, this can be some annotation per return address for a function!

Stack frame layout (grows down):
        arg0
        arg1
...
        argN
        closure (pushed by call)
        this    (pushed by call)
        nArgs   (pushed by call)
        RA      (pushed by call as raw pointer)
...
SP+2    local
SP+1    tmp
SP+0    tmp

[DONE] TODO: IR instructions for call protocol

[DONE] FIXME: resolve vars in assign lhs exprs?

[DONE] TODO: pretty print of expressions with less parentheses
- Can parenthesize sub-expressions
- When do we need parentheses?
  - Parent has higher precedence: (x + y) * z
- getPrec function, returns highest by default (atomic)

[DONE] TODO: IR gen for while statement

[DONE] TODO: float expr

[DONE] TODO: IndexExpr, merge with dot operator to simplify AST
- create string expr from ident

[DONE] TODO: IR gen for VarStmt

[DONE] TODO: code gen for if statement

[DONE] TODO: IR for undef constant, return undef by default

[DONE] TODO: decide on IR generation strategy.
- Current code generation strategy:
  - Create codegen context for sub-expressions
  - Can specify an output slot (where the sub-expression should store its output)
  - Sub-expression can specify it already has a slot, move inserted if needed
  - Sub-expression can get a slot allocated for its output if none was specified
- What is problematic about this approach? How can we fix it?
  - Need more higher-level constructs, simplifications for common operations

[DONE] TODO: unary negation code gen

[DONE] TODO: look at Marc's simple C compiler. It uses a stack machine.

[DONE] TODO: for-in statement parsing
- need to make work with regular for statement
- if there's no var, we know it's an expression
- could parse whole expression, see if it's an "in" expression ***?
- if starts with var, parse following expression
  - check if expr is "in" expression
  - can't parse as real var statement...
- for var ... in, could try peeking ahead more

[DONE] TODO: peekSep, peekKw

[PASS] TODO: IR, fuse compare and jump
- Uselessly complicates IR->AST translation

[DONE] TODO: optional catch clause

[DONE] TODO: try parsing stdlib

[DONE] TODO: fix sunspider/3d-raytrace parsing/toString bug

[DONE] TODO: decide on boxing scheme
- Scraping float bits for tagging is problematic
- x86 has (all valid in 64-bit):
    CMP r/m8, imm8 : two-byte instruction
    MOV r/m8, imm8 : two-byte instruction
    MOV r8,r/m8     : 2 bytes?
    MOV r/m8,r8     : 2 bytes?
- With double wrappers, don't need to query objects about their type!
- ASM microbenchmark?
  - Performance indistinguishable between one vs two stack
    pointers, separate type array or not
- "Representing Type Information in Dynamically Typed Languages"
  - Had mostly good things to say
  - Seemed to assume that the only "large-wrapper" option is two words
- Separate tags may have advantages for instr level parallelism (ILP)

[DONE] TODO: adapt parser code
- [DONE] fix operator precedence, operator table
- [DONE] new operator
- [DONE] function syntax, missing fn name
- [DONE] object literal syntax
- [DONE] string literals with single quotes
- [DONE] source should be processed as wstring, UTF-16
- [DONE] string expr should store wstring
- [DONE] hex/unicode string escapes
- [DONE] hex number support
- [DONE] variables, one scope per function
- [DONE] functions, find fn decls in scope
- [DONE] variables, multiple decls per statement
- [DONE] optional semicolon for expression statements
- [DONE] test empty statement
- [DONE] multiline string continuation
- [DONE] re-parse test
- [DONE] optional semicolon for var statement
- [DONE] optional semicolon for return and throw
- [DONE] fix bug with crypto benchmark, do diff
- [DONE] break, continue statements
- [DONE] switch statement, as if cascade
- [DONE] more unit tests
- [DONE] real JS code unit tests, sunspider benchmarks
- [DONE] reverse operator precedence numbering
- [DONE] implement comma operator

[DONE] TODO: put project on github

[DONE] TODO: create Higgs project folder, move code

[DONE] TODO: how many benchmarks can we run with this? Need 2-5 (easier first)
- access-binary-trees, new operator
- math-spectral-norm, uses FP
- math-cordic, uses FP
- access-fannkuc, uses arrays
- access-nbody, uses FP math, arrays
- navier-stokes, uses arrays, FP math
- string-base64, uses strings, arrays
- crypto-*, strings, arrays
- crypto (V8), strings, arrays, math, new
- richards
- splay
- deltablue, uses .call
- raytrace, uses .apply, arguments as object, object literals, FP math
- earley-boyer, uses .call, .apply, arrays, strings
- some of the new octane ones might be feasible (non-DOM ones)
<|MERGE_RESOLUTION|>--- conflicted
+++ resolved
@@ -31,12 +31,10 @@
 TODO: take a look at Mozilla regression tests
 http://hg.mozilla.org/mozilla-central/file/8c5a94ba1096/js/src/jit-test/
 
-<<<<<<< HEAD
 TODO: IRLinkIdx, is that necessary? Could we just have IRRefPtr?
 - Replace IRFunPtr also?
-=======
+
 TODO: simple wav PCM output support, lib/pcm.js?
->>>>>>> 026679e4
 
 TODO: IR, attach branch descs to branch instructions instead of pred blocks?
 - examine use cases
